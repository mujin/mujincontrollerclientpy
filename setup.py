--- conflicted
+++ resolved
@@ -19,8 +19,4 @@
     # flake8 compliance configuration
     enable_flake8=True,  # Enable checks
     fail_on_flake=True,  # Fail builds when checks fail
-<<<<<<< HEAD
-    override_ignore='E501',  # Use this smaller set of checks
-=======
->>>>>>> 1eb48c5b
 )