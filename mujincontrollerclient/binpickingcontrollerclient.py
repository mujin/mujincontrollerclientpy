# -*- coding: utf-8 -*-
# Copyright (C) 2013-2014 MUJIN Inc.
# Mujin controller client for bin picking task

# logging
import logging
log = logging.getLogger(__name__)

# system imports

# mujin imports
from . import controllerclientbase

class BinpickingControllerClient(controllerclientbase.ControllerClientBase):
    """mujin controller client for bin picking task
    """
    tasktype = 'binpicking'
    def __init__(self, controllerurl, controllerusername, controllerpassword, robotcontrollerhostname, robotcontrollerport, binpickingzmqport, binpickingheartbeatport, binpickingheartbeattimeout, scenepk, robotname, robotspeed, regionname, targetname, toolname, envclearance, usewebapi=False):
        """logs into the mujin controller, initializes binpicking task, and sets up parameters
        :param controllerurl: url of the mujin controller, e.g. http://controller14
        :param controllerusername: username of the mujin controller, e.g. testuser
        :param controllerpassword: password of the mujin controller
        :param robotcontrollerhostname: hostname of the robot controller, e.g. 192.168.13.201
        :param robotcontrollerport: port of the robot controller, e.g. 5007
        :param binpickingzmqport: port of the binpicking task's zmq server, e.g. 7110
        :param binpickingheartbeatport: port of the binpicking task's zmq server's heartbeat publisher, e.g. 7111
        :param binpickingheartbeattimeout: seconds until reinitializing binpicking task's zmq server if no hearbeat is received, e.g. 7
        :param scenepk: pk of the bin picking task scene, e.g. irex2013.mujin.dae
        :param robotname: name of the robot, e.g. VP-5243I
        :param robotspeed: speed of the robot, e.g. 0.4
        :param regionname: name of the bin, e.g. container1
        :param targetname: name of the target, e.g. plasticnut-center
        :param toolname: name of the manipulator, e.g. 2BaseZ
        :param envclearance: environment clearance in milimeter, e.g. 20
        :param usewebapi: whether to use webapi for controller commands
        """
        super(BinpickingControllerClient, self).__init__(controllerurl, controllerusername, controllerpassword, binpickingzmqport, binpickingheartbeatport, binpickingheartbeattimeout, self.tasktype, scenepk)

        # robot controller
        self.robotcontrollerhostname = robotcontrollerhostname
        self.robotcontrollerport = robotcontrollerport

        # bin picking task
        self.scenepk = scenepk
        self.robotname = robotname
        self.robotspeed = robotspeed
        self.regionname = regionname
        self.targetname = targetname
        self.toolname = toolname
        self.envclearance = envclearance

        # whether to use webapi for bin picking task commands
        self.usewebapi = usewebapi
        
    #########################
    # robot commands        
    #########################

    def ExecuteRobotCommand(self, taskparameters, robotspeed=None):
        """wrapper to ExecuteCommand with robot info set up in taskparameters
        
        executes a command on the task.

        :return: a dictionary that contains:
        - robottype: robot type,string
        - currentjointvalues: current joint values, DOF floats
        - elapsedtime: elapsed time in seconds, float
        - numpoints: the number of points, int
        - error: optional error info, dictionary
          - desc: error message, string
          - type: error type, string
          - errorcode: error code, string
        """
        robotname = self.robotname
        robotcontrollerhostname = self.robotcontrollerhostname
        robotcontrollerport = self.robotcontrollerport
        taskparameters['robot'] = robotname
        taskparameters['robotControllerIp'] = robotcontrollerhostname
        taskparameters['robotControllerPort'] = robotcontrollerport
        
        if taskparameters.get('speed',None) is None:
            # taskparameters does not have robotspeed, so set the global speed
            if robotspeed is None:
                taskparameters['robotspeed'] = self.robotspeed
            else:
                taskparameters['robotspeed'] = robotspeed
                
        return self.ExecuteCommand(taskparameters)

    def ExecuteTrajectory(self, trajectoryxml, robotspeed=None, **kwargs):
        """Executes a trajectory on the robot from a serialized Mujin Trajectory XML file.
        """
        taskparameters = {'command': 'ExecuteTrajectory',
                          'trajectory': trajectoryxml }
        taskparameters.update(kwargs)
        return self.ExecuteRobotCommand(taskparameters, robotspeed=robotspeed)
        
    def MoveJoints(self, jointvalues, jointindices=None, robotspeed=None, execute=1, startvalues=None, **kwargs):
        """moves the robot to desired joint angles specified in jointvalues
        :param jointvalues: list of joint values
        :param jointindices: list of corresponding joint indices, default is range(len(jointvalues))
        :param robotspeed: value in [0,1] of the percentage of robot speed to move at
        :param envclearance: environment clearance in milimeter
        """
        if jointindices is None:
            jointindices = range(len(jointvalues))
            log.warn('no jointindices specified, moving joints with default jointindices: ', jointindices)
        taskparameters = {'command': 'MoveJoints',
                          'goaljoints': list(jointvalues),
                          'jointindices': list(jointindices),
                          'envclearance': self.envclearance,
                          'execute' : execute,
                          }
        if startvalues is not None:
            taskparameters['startvalues'] = list(startvalues)
        taskparameters.update(kwargs)
        return self.ExecuteRobotCommand(taskparameters, robotspeed=robotspeed)
    
    def UnchuckGripper(self, toolname=None, targetname=None, robotspeed=None):
        """unchucks the manipulator and releases the target
        :param toolname: name of the manipulator, default is self.toolname
        :param targetname: name of the target, default is self.targetname
        """
        if toolname is None:
            toolname = self.toolname
        if targetname is None:
            targetname = self.targetname
        taskparameters = {'command': 'UnchuckGripper',
                          'toolname': toolname,
                          'targetname': targetname,
                          }
        return self.ExecuteRobotCommand(taskparameters, robotspeed=robotspeed)
    
    def ChuckGripper(self,toolname=None, robotspeed=None):
        """chucks the manipulator
        :param toolname: name of the manipulator, default is self.toolname
        """
        if toolname is None:
            toolname=self.toolname
        taskparameters = {'command': 'ChuckGripper',
                          'toolname': toolname,
                          }
        return self.ExecuteRobotCommand(taskparameters, robotspeed=robotspeed)
    
    def GetJointValues(self):
        """gets the current robot joint values
        :return: current joint values in a json dictionary with
        - currentjointvalues: [0,0,0,0,0,0]
        """
        taskparameters = {'command': 'GetJointValues',
                          }
        return self.ExecuteRobotCommand(taskparameters)
    
    def GetManipulatorTransformInRobotFrame(self):
        """gets the transform of the manipulator in robot frame
        :return: current transform of the manipulator in robot frame in a json dictionary, e.g. {'translation': [100,200,300], 'rotationmat': [[1,0,0],[0,1,0],[0,0,1]], 'quaternion': [1,0,0,0]}
        """
        taskparameters = {'command': 'GetManipTransformToRobot',
                          }
        return self.ExecuteRobotCommand(taskparameters)
    
    def PickAndPlace(self, goaltype, goals, targetnamepattern=None, approachoffset=30, departoffsetdir=[0,0,50], leaveoffsetdir=[0,0,30], deletetarget=0, debuglevel=4, movetodestination=1, freeinc=[0.08], worksteplength=None, armgroup=5, regionname=None, cameranames=None, envclearance=15, toolname=None, robotspeed=0.5, **kwargs):
        """picks up an object with the targetnamepattern and places it down at one of the goals. First computes the entire plan from robot moving to a grasp and then moving to its destination, then runs it on the real robot. Task finishes once the real robot is at the destination.
        
        :param goaltype: type of the goal, e.g. translationdirection5d
        :param goals: flat list of goals, e.g. two 5d ik goals: [380,450,50,0,0,1, 380,450,50,0,0,-1]

        :param targetnamepattern: regular expression describing the name of the object, default is '%s_\d+'%(self.targetname)
        :param approachoffset: distance in milimeter to move straight to the grasp point, e.g. 30 mm
        :param departoffsetdir: the direction and distance in mm to move the part in global frame (usually along negative gravity) after it is grasped, e.g. [0,0,50]
        :param leaveoffsetdir: the direction and distance in mm to move away from the object after it is placed, e.g. [0,0,30]
        :param deletetarget: whether to delete target after pick and place is done
        :param toolname: name of the manipulator
        :param regionname: name of the region of the objects
        :param cameranames: the names of the cameras to avoid occlusions with the robot, list of strings
        :param envclearance: environment clearance in milimeter
        
        Low level planning parameters:
        :param debuglevel: sets debug level of the task
        :param movetodestination: planning parameter
        :param freeinc: planning parameter
        :param worksteplength: planning parameter
        :param armgroup: planning parameter
<<<<<<< HEAD
        :param graspSetIndex: the index of the grasp set to use for the target. Grasp sets are the ikparams with extra fields in them.
=======
        :param graspsetname: the name of the grasp set belong to the target objects to use for the target. Grasp sets are a list of ikparams

        Manual Destination Specification (deprecated)
        :param goaltype: type of the goal, e.g. translationdirection5d or transform6d
        :param goals: flat list of goals, e.g. two 5d ik goals: [380,450,50,0,0,1, 380,450,50,0,0,-1]
        
>>>>>>> 7c182ee5
        """
        if worksteplength is None:
            worksteplength = min(0.25, 0.1/robotspeed)
        if toolname is None:
            toolname=self.toolname
        if targetnamepattern is None:
            targetnamepattern='%s_\d+'%(self.targetname)
        if regionname is None:
            regionname = self.regionname
        taskparameters = {'command': 'PickAndPlace',
                          'toolname': toolname,
                          'goaltype': goaltype,
                          'envclearance': envclearance,
                          'movetodestination': movetodestination,
                          'armgroup': armgroup,
                          'goals': goals,
                          'approachoffset': approachoffset,
                          'departoffsetdir': departoffsetdir,
                          'leaveoffsetdir': leaveoffsetdir,
                          'freeinc': freeinc,
                          'worksteplength': worksteplength,
                          'targetnamepattern':targetnamepattern,
                          'containername':regionname,
                          }
        taskparameters.update(kwargs)
        return self.ExecuteRobotCommand(taskparameters, robotspeed=robotspeed)
    
    def StartPickAndPlaceThread(self, goaltype, goals, targetnamepattern=None, approachoffset=30, departoffsetdir=[0,0,50], leaveoffsetdir=[0,0,30], deletetarget=0, debuglevel=4, movetodestination=1, freeinc=[0.08], worksteplength=None, armgroup=5, regionname=None, envclearance=15, toolname=None, **kwargs):
        """Start a background loop to continuously pick up objects with the targetnamepattern and place them down at the goals. The loop will check new objects arriving in and move the robot as soon as it finds a feasible grasp. The thread can be quit with StopPickPlaceThread.
        
        :param goaltype: type of the goal, e.g. translationdirection5d
        :param goals: flat list of goals, e.g. two 5d ik goals: [380,450,50,0,0,1, 380,450,50,0,0,-1]

        :param targetnamepattern: regular expression describing the name of the object, default is '%s_\d+'%(self.targetname)
        :param approachoffset: distance in milimeter to move straight to the grasp point, e.g. 30 mm
        :param departoffsetdir: the direction and distance in mm to move the part in global frame (usually along negative gravity) after it is grasped, e.g. [0,0,50]
        :param leaveoffsetdir: the direction and distance in mm to move away from the object after it is placed, e.g. [0,0,30]
        :param deletetarget: whether to delete target after pick and place is done
        :param toolname: name of the manipulator
        :param regionname: name of the region of the objects
        :param cameranames: the names of the cameras to avoid occlusions with the robot, list of strings
        :param envclearance: environment clearance in milimeter
        Low level planning parameters:
        :param debuglevel: sets debug level of the task
        :param movetodestination: planning parameter
        :param freeinc: planning parameter
        :param worksteplength: planning parameter
        :param armgroup: planning parameter
<<<<<<< HEAD
        :param graspSetIndex: the index of the grasp set to use for the target. Grasp sets are the ikparams with extra fields in them.
=======
        :param graspsetname: the name of the grasp set belong to the target objects to use for the target. Grasp sets are a list of ikparams
        
        :param goaltype: type of the goal, e.g. translationdirection5d
        :param goals: flat list of goals, e.g. two 5d ik goals: [380,450,50,0,0,1, 380,450,50,0,0,-1]

>>>>>>> 7c182ee5
        """        
        if worksteplength is None:
            worksteplength = 0.01
        if toolname is None:
            toolname=self.toolname
        if goals is None:
            goals = GetOrderedGoals(self.targetname,envclearance,numparts)
        if targetnamepattern is None:
            targetnamepattern='%s_\d+'%(self.targetname)
        if regionname is None:
            regionname = self.regionname
        taskparameters = {'command': 'StartPickAndPlaceThread',
                          'toolname': toolname,
                          'goaltype': goaltype,
                          'envclearance': envclearance,
                          'movetodestination': movetodestination,
                          'armgroup': armgroup,
                          'orderedgoals': goals,
                          'approachoffset': approachoffset,
                          'departoffsetdir': departoffsetdir,
                          'leaveoffsetdir': leaveoffsetdir,
                          'freeinc': freeinc,
                          'worksteplength': worksteplength,
                          'targetnamepattern':targetnamepattern,
                          'containername':regionname
                          }
        taskparameters.update(kwargs);
        return self.ExecuteRobotCommand(taskparameters, robotspeed=taskparameters.get('robotspeed',None))
    
    def StopPickPlaceThread(self, **kwargs):
        """stops the pick and place thread started with StartPickAndPlaceThread
        """
        taskparameters = {'command': 'StopPickPlaceThread'}
        taskparameters.update(kwargs)
        return self.ExecuteRobotCommand(taskparameters)
    
    def GetPickPlaceStatus(self, **kwargs):
        """gets the status of the pick and place thread
        :return: status (0: not running, 1: no error, 2: error) of the pick and place thread in a json dictionary, e.g. {'status': 2, 'error': 'an error happened'}
        """
        taskparameters = {'command': 'GetPickPlaceStatus'}
        taskparameters.update(kwargs)
        return self.ExecuteRobotCommand(taskparameters)
    
    def MoveToHandPosition(self,goaltype,goals,toolname=None,envclearance=None,closegripper=0, robotspeed=None):
        """Computes the inverse kinematics and moves the manipulator to any one of the goals specified.
        :param goaltype: type of the goal, e.g. translationdirection5d
        :param goals: flat list of goals, e.g. two 5d ik goals: [380,450,50,0,0,1, 380,450,50,0,0,-1]
        :param toolname: name of the manipulator, default is self.toolname
        :param envclearance: clearance in milimeter, default is self.envclearance
        :param closegripper: whether to close gripper once the goal is reached, default is 0        
        """
        if toolname is None:
            toolname = self.toolname
        if envclearance is None:
            envclearance = self.envclearance
        taskparameters = {'command': 'MoveToHandPosition',
                          'goaltype':goaltype,
                          'goals':goals,
                          'toolname': toolname,
                          'envclearance':envclearance,
                          'closegripper':closegripper,
                          }
        return self.ExecuteRobotCommand(taskparameters, robotspeed=robotspeed)
    
    def ComputeIK(self, **kwargs):
        """
        :param toolname: tool name, string
        :param limit: number of solutions to return, int
        :param iktype: grasp (but basically the just the ikparam), string
        :param quaternion: grasp (but basically the just the ikparam) quaternion in world cooordinates, float array
        :param translation: grasp (but basically the just the ikparam) translation in world cooordinates in mm, float array
        :param direction: grasp (but basically the just the ikparam) direction in world cooordinates, float array
        :param angle: grasp (but basically the just the ikparam) angle in world cooordinates, float
        :param freeinc: the discretization of the free joints of the robot when computing ik.
        :param filteroptions: OpenRAVE IkFilterOptions bitmask. By default this is 1, which means all collisions are checked, int
        :param preshape: If the tool has fingers after the end effector, specify their values. The gripper DOFs come from **gripper_dof_pks** field from the tool., float array

        :return: A dictionary of:
        - solutions: array of IK solutions (each of which is an array of DOF values), sorted by minimum travel distance and truncated to match the limit
        """
        taskparameters = {'command': 'ComputeIK'}
        taskparameters.update(kwargs)
        if not 'toolname' in taskparameters:
            taskparameters['toolname'] = self.toolname
        if not 'envclearance' in taskparameters:
            taskparameters['envclearance'] = self.envclearance
        return self.ExecuteRobotCommand(taskparameters)
    
    def ComputeIKFromParameters(self, **kwargs):
        """
        :param toolname: tool name, string
        :param limit: number of solutions to return, int
        :param ikparamnames: the ikparameter names, also contains information about the grasp like the preshape
        :param targetname: the target object name that the ikparamnames belong to
        :param freeincvalue: float, the discretization of the free joints of the robot when computing ik.
        :param filteroptions: OpenRAVE IkFilterOptions bitmask. By default this is 1, which means all collisions are checked, int
        
        :return: A dictionary of:
        - solutions: array of IK solutions (each of which is an array of DOF values), sorted by minimum travel distance and truncated to match the limit
        """
        taskparameters = {'command': 'ComputeIKFromParameters'}
        taskparameters.update(kwargs)
        if not 'toolname' in taskparameters:
            taskparameters['toolname'] = self.toolname
        if not 'envclearance' in taskparameters:
            taskparameters['envclearance'] = self.envclearance
        return self.ExecuteRobotCommand(taskparameters)
    
    def InitializePartsWithPhysics(self, **kwargs):
        """Start a physics simulation where the parts drop down into the bin. The method returns as soon as the physics is initialized, user has to wait for the "duration" or call StopPhysicsThread command.
        :param targeturi: the target uri to initialize the scene with
        :param numtargets: the number of targets to create
        :param containername: the container name to drop the targets into
        :param duration: the duration in seconds to continue the physics until it is stopped.
        :param basename: The basename to give to all the new target names. Numbers are suffixed at the end, like basename+'0134'. If not specified, will use a basename derived from the targeturi.
        :param deleteprevious: if True, will delete all the previous targets in the scene. By default this is True.
        """
        taskparameters = {'command': 'InitializePartsWithPhysics'}
        taskparameters.update(kwargs)
        if not 'containername' in taskparameters:
            taskparameters['containername'] = self.containername
        return self.ExecuteRobotCommand(taskparameters)
        
    def StopPhysicsThread(self, **kwargs):
        """stops the physics simulation started with InitializePartsWithPhysics
        """
        taskparameters = {'command': 'StopPhysicsThread'}
        taskparameters.update(kwargs)
        return self.ExecuteRobotCommand(taskparameters)
    
    def JitterPartUntilValidGrasp(self, **kwargs):
        """Select a part that wasn't able to be grasped and jitter its location such that a grasp set is found for it that will take it to the destination.
        
        :param toolname: name of the manipulator
        :param targetname: The target to try to grasp.
        :param graspsetname: the name of the grasp set belong to the target objects to use for the target. Grasp sets are a list of ikparams.
        :param approachoffset: The approach distance for simulating full grasp.
        :param departoffsetdir: The depart distance for simulating full grasp.
        :param leaveoffsetdir: the direction and distance in mm to move away from the object after it is placed, e.g. [0,0,30]
        :param desttargetname: The destination target name where the destination goal ikparams come from. If no name is specified, then robot won't consider putting the target into the destination when it searches for grasps.
        :param destikparamnames: A list of lists of ikparam names for the ordered destinations of the target. destikparamnames[0] is where the first picked up part goes, desttargetname[1] is where the second picked up target goes.
        :param jitterdist: Amount to jitter the target object translation by
        :param jitterangle: Amount to jitter the target object's orientation angle
        :param jitteriters: Number of times to try jittering before giving up.
        
        :return: If failed, an empty dictionary. If succeeded, a dictionary with the following keys:
          - translation: the new translation of the target part
          - quaternion: the new quaternion of the target part
          - jointvalues: robot joint values that are grasping the part (fingers are at their preshape).
          - graspname: the grasp name used for jointvalues. If empty, then no grasp was found. 
          - destikname: the name of the destination ikparam that was chosen with the grasp
          - destjointvalues: robot joint values at one of the specified destinations (fingers are at their final positions).
          - desttranslation: the new translation of the target part
          - destquaternion: the new quaternion of the target part
        """
        taskparameters = {'command': 'JitterPartUntilValidGrasp'}
        taskparameters.update(kwargs)
        return self.ExecuteRobotCommand(taskparameters)
    
    ####################
    # scene commands
    ####################
    
    def IsRobotOccludingBody(self,bodyname,cameraname):
        """returns if the robot is occluding body in the view of the specified camera
        :param bodyname: name of the object
        :param cameraname: name of the camera
        :param robotname: name of the robot
        :return: the occlusion state in a json dictionary, e.g. {'occluded': 0}
        """
        taskparameters = {'command' : 'IsRobotOccludingBody',
                          'robotname': self.robotname,
                          'bodyname': bodyname,
                          'cameraname': cameraname,
                          }
        return self.ExecuteCommand(taskparameters)
<<<<<<< HEAD

    def GetPickedPositions(self,unit='m'):
=======
    
    def GetPickedPositions(self):
>>>>>>> 7c182ee5
        """returns the poses and the timestamps of the picked objects
        :param robotname: name of the robot
        :param unit: unit of the translation
        :return: the positions and the timestamps of the picked objects in a json dictionary, info of each object has the format of quaternion (w,x,y,z) followed by x,y,z translation (in mm) followed by timestamp in milisecond e.g. {'positions': [[1,0,0,0,100,200,300,1389774818.8366449],[1,0,0,0,200,200,300,1389774828.8366449]]}
        """
        taskparameters = {'command': 'GetPickedPositions',
                          'robotname': self.robotname,
                          'unit': unit}
        return self.ExecuteCommand(taskparameters)

    def UpdateObjects(self, envstate, targetname=None, unit="m"):
        """updates objects in the scene with the envstate
        :param envstate: a list of dictionaries for each instance object in world frame. quaternion is specified in w,x,y,z order. e.g. [{'name': 'target_0', 'translation_': [1,2,3], 'quat_': [1,0,0,0]}, {'name': 'target_1', 'translation_': [2,2,3], 'quat_': [1,0,0,0]}]
        :param unit: unit of envstate
        """
        if targetname is None:
            targetname = self.targetname
        taskparameters = { 'command': 'UpdateObjects',
                           'objectname': targetname,
                           'object_uri': u'mujin:/%s.mujin.dae'%(targetname),
                           'robot': self.robotname,
                           'envstate': envstate,
                           'unit': unit
                           }
        return self.ExecuteCommand(taskparameters)


    def Grab(self, targetname, toolname=None):
        """grabs an object with tool
        :param targetname: name of the object
        :param robotname: name of the robot
        :param toolname: name of the manipulator, default is self.toolname
        """
        if toolname is None:
            toolname = self.toolname
        taskparameters = {'command' : 'Grab',
                          'targetname': targetname,
                          'robotname': self.robotname,
                          'toolname': toolname,
                          }
        return self.ExecuteCommand(taskparameters)

    def GetGrabbed(self):
        """gets the names of the grabbed objects
        :return: names of the grabbed object in a json dictionary, e.g. {'names': ['target_0']}
        """
        taskparameters = {'command': 'GetGrabbed',
                          'robotname': self.robotname,
                          }
        return self.ExecuteCommand(taskparameters)

    def GetTransform(self,targetname,unit='mm'):
        """gets the transform of an object
        :param targetname: name of the object
        :param unit: unit of the result translation
        :return: transform of the object in a json dictionary, e.g. {'translation': [100,200,300], 'rotationmat': [[1,0,0],[0,1,0],[0,0,1]], 'quaternion': [1,0,0,0]}
        """
        taskparameters = {'command': 'GetTransform',
                          'targetname': targetname,
                          'unit': unit,
                          }
        return self.ExecuteCommand(taskparameters)

    def SetTransform(self,targetname,translation,unit='mm',rotationmat=None,quaternion=None):
        """sets the transform of an object
        :param targetname: name of the object
        :param translation: list of x,y,z value of the object in milimeter
        :param unit: unit of translation
        :param rotationmat: list specifying the rotation matrix in row major format, e.g. [1,0,0,0,1,0,0,0,1]
        :param quaternion: list specifying the quaternion in w,x,y,z format, e.g. [1,0,0,0]
        """
        taskparameters = {'command': 'SetTransform',
                          'targetname': targetname,
                          'unit': unit,
                          'translation': translation,
                          }
        if rotationmat is not None:
            taskparameters['rotationmat'] = rotationmat
        if quaternion is not None:
            taskparameters['quaternion'] = quaternion
        if rotationmat is None and quaternion is None:
            taskparameters['quaternion'] = [1,0,0,0]
            log.warn('no rotation is specified, using identity quaternion ', taskparameters['quaternion'])
        return self.ExecuteCommand(taskparameters)

    def GetAABB(self, targetname, unit='mm'):
        """Gets the axis aligned bounding box of object
        :param targetname: name of the object
        :param unit: unit of the AABB
        :return: AABB of the object, e.g. {'pos': [1000,400,100], 'extents': [100,200,50]}
        """
        taskparameters = {'command': 'GetAABB',
                          'targetname': targetname,
                          'unit': unit                         
                          }
        return self.ExecuteCommand(taskparameters)

    def RemoveObjectsWithPrefix(self,prefix):
        """removes objects with prefix
        """
        taskparameters = {'command': 'RemoveObjectsWithPrefix',
                          'prefix': prefix,
                          }
        return self.ExecuteCommand(taskparameters)

    def SaveScene(self,**kwargs):
        """saves the current scene to file
        :param filename: e.g. /tmp/testscene.mujin.dae, if not specified, it will be saved with an auto-generated filename
        :param preserveexternalrefs: If True, any bodies currently that are being externally referenced from the environment will be saved as external references.
        :param externalref: If '*', then will save each of the objects as externally referencing their original filename. Otherwise will force saving specific bodies as external references
        :param saveclone: If 1, will save the scenes for all the cloned environments
        :return: the actual filename the scene is saved to in a json dictionary, e.g. {'filename': '2013-11-01-17-10-00-UTC.dae'}
        """
        taskparameters = {'command': 'SaveScene'}
        taskparameters.update(kwargs)
        return self.ExecuteCommand(taskparameters)

    def GetTrajectoryLog(self,**kwargs):
        """gets the trajectories executed on the binpicking server
        :param startindex: int, start of the trajectory to get
        :param num: int, number of trajectories from startindex to return. If 0 will return all the trajectories starting from startindex
        :param includejointvalues: bool, If True will include timedjointvalues, if False will just give back the trajectories. Defautl is False
        
        :return:
        
        total: 10
        trajectories: [
        {
        "timestarted": 12345215
        "name": "movingtodest",
        "numpoints": 100,
        "duration": 0.8,
        "timedjointvalues": [0, 0, 0, .....]
        },
        { ... }
        ]

        Where timedjointvalues is a list joint values and the trajectory time. For a 3DOF robot sampled at 0.008s, this is
        [J1, J2, J3, 0, J1, J2, J3, 0.008, J1, J2, J3, 0.016, ...]
        
        """
        taskparameters = {'command': 'GetTrajectoryLog',
                          }
        taskparameters.update(kwargs)
        return self.ExecuteCommand(taskparameters)

    #######################
    # unsupported commands
    #######################

    def UnchuckManipulator(self, *args, **kwargs):
        log.warn('deprecated')
        return self.UnchuckGripper(*args, **kwargs)
    
    def ChuckManipulator(self, *args, **kwargs):
        log.warn('deprecated')
        return self.ChuckGripper(*args, **kwargs)
    
    def __StartBackgroundTask(self, taskname, robotspeed=None):
        """starts a background task (need testing)
        :param taskname: name of the background task
        """
        taskparameters = {'command':'ExecuteBackgroundTask',
                          'taskname':taskname}
        return self.ExecuteRobotCommand(taskparameters, robotspeed=robotspeed)

    def __StopBackgroundTask(self):
        """stops the background task (need testing)
        assumes that only one background task is running
        """
        taskparameters = {'command':'StopBackgroundTask'}
        return self.ExecuteRobotCommand(taskparameters)

    def __PickAndMove(self,goaltype,armjointvaluesgoals,destinationgoals=None,targetnames=None,movetodestination=0,deletetarget=1, startvalues=None,toolname=None,envclearance=20,regionname=None, robotspeed=None):
        """deprecated
        """
        if toolname is None:
            toolname=self.toolname
        taskparameters = {'command': 'PickAndMove',
                          'toolname': toolname,
                          'goaltype':goaltype,
                          'envclearance':envclearance,
                          'movetodestination': movetodestination,
                          'deletetarget': deletetarget,
                          'armjointvaluesgoals':list(armjointvaluesgoals),
                          }
        if regionname is not None:
            taskparameters['boxname']=regionname # TODO: update backend
        if destinationgoals is not None:
            taskparameters['goals']=destinationgoals
        if targetnames is not None:
            taskparameters['targetnames']=targetnames
        if startvalues is not None:
            taskparameters['startvalues'] = list(startvalues)
        return self.ExecuteRobotCommand(taskparameters, robotspeed=robotspeed)
<|MERGE_RESOLUTION|>--- conflicted
+++ resolved
@@ -162,10 +162,10 @@
     def PickAndPlace(self, goaltype, goals, targetnamepattern=None, approachoffset=30, departoffsetdir=[0,0,50], leaveoffsetdir=[0,0,30], deletetarget=0, debuglevel=4, movetodestination=1, freeinc=[0.08], worksteplength=None, armgroup=5, regionname=None, cameranames=None, envclearance=15, toolname=None, robotspeed=0.5, **kwargs):
         """picks up an object with the targetnamepattern and places it down at one of the goals. First computes the entire plan from robot moving to a grasp and then moving to its destination, then runs it on the real robot. Task finishes once the real robot is at the destination.
         
-        :param goaltype: type of the goal, e.g. translationdirection5d
-        :param goals: flat list of goals, e.g. two 5d ik goals: [380,450,50,0,0,1, 380,450,50,0,0,-1]
-
-        :param targetnamepattern: regular expression describing the name of the object, default is '%s_\d+'%(self.targetname)
+        :param desttargetname: The destination target name where the destination goal ikparams come from
+        :param destikparamnames: A list of lists of ikparam names for the destinations of the target. Only destikparamnames[0] is looked at and tells the system to place the part in any of the ikparams in destikparamnames[0]
+        
+        :param targetnamepattern: regular expression describing the name of the object, default is '%s_\d+'%(self.targetname). See https://docs.python.org/2/library/re.html
         :param approachoffset: distance in milimeter to move straight to the grasp point, e.g. 30 mm
         :param departoffsetdir: the direction and distance in mm to move the part in global frame (usually along negative gravity) after it is grasped, e.g. [0,0,50]
         :param leaveoffsetdir: the direction and distance in mm to move away from the object after it is placed, e.g. [0,0,30]
@@ -181,16 +181,11 @@
         :param freeinc: planning parameter
         :param worksteplength: planning parameter
         :param armgroup: planning parameter
-<<<<<<< HEAD
-        :param graspSetIndex: the index of the grasp set to use for the target. Grasp sets are the ikparams with extra fields in them.
-=======
         :param graspsetname: the name of the grasp set belong to the target objects to use for the target. Grasp sets are a list of ikparams
 
         Manual Destination Specification (deprecated)
         :param goaltype: type of the goal, e.g. translationdirection5d or transform6d
         :param goals: flat list of goals, e.g. two 5d ik goals: [380,450,50,0,0,1, 380,450,50,0,0,-1]
-        
->>>>>>> 7c182ee5
         """
         if worksteplength is None:
             worksteplength = min(0.25, 0.1/robotspeed)
@@ -221,10 +216,9 @@
     def StartPickAndPlaceThread(self, goaltype, goals, targetnamepattern=None, approachoffset=30, departoffsetdir=[0,0,50], leaveoffsetdir=[0,0,30], deletetarget=0, debuglevel=4, movetodestination=1, freeinc=[0.08], worksteplength=None, armgroup=5, regionname=None, envclearance=15, toolname=None, **kwargs):
         """Start a background loop to continuously pick up objects with the targetnamepattern and place them down at the goals. The loop will check new objects arriving in and move the robot as soon as it finds a feasible grasp. The thread can be quit with StopPickPlaceThread.
         
-        :param goaltype: type of the goal, e.g. translationdirection5d
-        :param goals: flat list of goals, e.g. two 5d ik goals: [380,450,50,0,0,1, 380,450,50,0,0,-1]
-
-        :param targetnamepattern: regular expression describing the name of the object, default is '%s_\d+'%(self.targetname)
+        :param desttargetname: The destination target name where the destination goal ikparams come from
+        :param destikparamnames: A list of lists of ikparam names for the ordered destinations of the target. destikparamnames[0] is where the first picked up part goes, desttargetname[1] is where the second picked up target goes.
+        :param targetnamepattern: regular expression describing the name of the object, default is '%s_\d+'%(self.targetname). See https://docs.python.org/2/library/re.html
         :param approachoffset: distance in milimeter to move straight to the grasp point, e.g. 30 mm
         :param departoffsetdir: the direction and distance in mm to move the part in global frame (usually along negative gravity) after it is grasped, e.g. [0,0,50]
         :param leaveoffsetdir: the direction and distance in mm to move away from the object after it is placed, e.g. [0,0,30]
@@ -239,15 +233,10 @@
         :param freeinc: planning parameter
         :param worksteplength: planning parameter
         :param armgroup: planning parameter
-<<<<<<< HEAD
-        :param graspSetIndex: the index of the grasp set to use for the target. Grasp sets are the ikparams with extra fields in them.
-=======
         :param graspsetname: the name of the grasp set belong to the target objects to use for the target. Grasp sets are a list of ikparams
         
         :param goaltype: type of the goal, e.g. translationdirection5d
         :param goals: flat list of goals, e.g. two 5d ik goals: [380,450,50,0,0,1, 380,450,50,0,0,-1]
-
->>>>>>> 7c182ee5
         """        
         if worksteplength is None:
             worksteplength = 0.01
@@ -322,7 +311,7 @@
         :param translation: grasp (but basically the just the ikparam) translation in world cooordinates in mm, float array
         :param direction: grasp (but basically the just the ikparam) direction in world cooordinates, float array
         :param angle: grasp (but basically the just the ikparam) angle in world cooordinates, float
-        :param freeinc: the discretization of the free joints of the robot when computing ik.
+        :param freeincvalue: float, the discretization of the free joints of the robot when computing ik.
         :param filteroptions: OpenRAVE IkFilterOptions bitmask. By default this is 1, which means all collisions are checked, int
         :param preshape: If the tool has fingers after the end effector, specify their values. The gripper DOFs come from **gripper_dof_pks** field from the tool., float array
 
@@ -425,13 +414,8 @@
                           'cameraname': cameraname,
                           }
         return self.ExecuteCommand(taskparameters)
-<<<<<<< HEAD
 
     def GetPickedPositions(self,unit='m'):
-=======
-    
-    def GetPickedPositions(self):
->>>>>>> 7c182ee5
         """returns the poses and the timestamps of the picked objects
         :param robotname: name of the robot
         :param unit: unit of the translation
@@ -550,7 +534,8 @@
         return self.ExecuteCommand(taskparameters)
 
     def GetTrajectoryLog(self,**kwargs):
-        """gets the trajectories executed on the binpicking server
+        """Gets the recent trajectories executed on the binpicking server. The internal server keeps trajectories around for 10 minutes before clearing them.
+        
         :param startindex: int, start of the trajectory to get
         :param num: int, number of trajectories from startindex to return. If 0 will return all the trajectories starting from startindex
         :param includejointvalues: bool, If True will include timedjointvalues, if False will just give back the trajectories. Defautl is False
