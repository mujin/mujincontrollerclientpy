# -*- coding: utf-8 -*-
# Copyright (C) 2013-2014 MUJIN Inc.
# Mujin controller client for bin picking task

# logging
import logging
log = logging.getLogger(__name__)

# system imports

# mujin imports
from . import controllerclientbase

class BinpickingControllerClient(controllerclientbase.ControllerClientBase):
    """mujin controller client for bin picking task
    """
    tasktype = 'binpicking'
<<<<<<< HEAD
    def __init__(self, controllerurl, controllerusername, controllerpassword, robotcontrollerhostname, robotcontrollerport, binpickingzmqport, binpickingheartbeatport, binpickingheartbeattimeout, scenepk, robotname, robotspeed, regionname, targetname, toolname, envclearance, usewebapi=False):
=======
    def __init__(self, controllerurl, controllerusername, controllerpassword, robotControllerIp, robotControllerPort, binpickingzmqport, binpickingheartbeatport, binpickingheartbeattimeout, scenepk, robotname, robotspeed, regionname, targetname, toolname, envclearance, usewebapi=False):
>>>>>>> 90040017
        """logs into the mujin controller, initializes binpicking task, and sets up parameters
        :param controllerurl: url of the mujin controller, e.g. http://controller14
        :param controllerusername: username of the mujin controller, e.g. testuser
        :param controllerpassword: password of the mujin controller
<<<<<<< HEAD
        :param robotcontrollerhostname: hostname of the robot controller, e.g. 192.168.13.201
        :param robotcontrollerport: port of the robot controller, e.g. 5007
=======
        :param robotControllerIp: hostname of the robot controller, e.g. 192.168.13.201
        :param robotControllerPort: port of the robot controller, e.g. 5007
>>>>>>> 90040017
        :param binpickingzmqport: port of the binpicking task's zmq server, e.g. 7110
        :param binpickingheartbeatport: port of the binpicking task's zmq server's heartbeat publisher, e.g. 7111
        :param binpickingheartbeattimeout: seconds until reinitializing binpicking task's zmq server if no hearbeat is received, e.g. 7
        :param scenepk: pk of the bin picking task scene, e.g. irex2013.mujin.dae
        :param robotname: name of the robot, e.g. VP-5243I
        :param robotspeed: speed of the robot, e.g. 0.4
        :param regionname: name of the bin, e.g. container1
        :param targetname: name of the target, e.g. plasticnut-center
        :param toolname: name of the manipulator, e.g. 2BaseZ
        :param envclearance: environment clearance in milimeter, e.g. 20
        :param usewebapi: whether to use webapi for controller commands
        """
        super(BinpickingControllerClient, self).__init__(controllerurl, controllerusername, controllerpassword, binpickingzmqport, binpickingheartbeatport, binpickingheartbeattimeout, self.tasktype, scenepk)

        # robot controller
        self.robotControllerIp = robotControllerIp
        self.robotControllerPort = robotControllerPort

        # bin picking task
        self.scenepk = scenepk
        self.robotname = robotname
        self.robotspeed = robotspeed
        self.regionname = regionname
        self.targetname = targetname
        self.toolname = toolname
        self.envclearance = envclearance

        # whether to use webapi for bin picking task commands
        self.usewebapi = usewebapi
        
    #########################
    # robot commands        
    #########################

    def ExecuteRobotCommand(self, taskparameters, robotspeed=None):
        """wrapper to ExecuteCommand with robot info set up in taskparameters
        
        executes a command on the task.

        :return: a dictionary that contains:
        - robottype: robot type,string
        - currentjointvalues: current joint values, DOF floats
        - elapsedtime: elapsed time in seconds, float
        - numpoints: the number of points, int
        - error: optional error info, dictionary
          - desc: error message, string
          - type: error type, string
          - errorcode: error code, string
        """
        robotname = self.robotname
        robotControllerIp = self.robotControllerIp
        robotControllerPort = self.robotControllerPort
        taskparameters['robot'] = robotname
<<<<<<< HEAD
        taskparameters['robotControllerIp'] = robotcontrollerhostname
        taskparameters['robotControllerPort'] = robotcontrollerport
=======
        taskparameters['robotControllerIp'] = robotControllerIp
        taskparameters['robotControllerPort'] = robotControllerPort
>>>>>>> 90040017
        
        if taskparameters.get('speed',None) is None:
            # taskparameters does not have robotspeed, so set the global speed
            if robotspeed is None:
                taskparameters['robotspeed'] = self.robotspeed
            else:
                taskparameters['robotspeed'] = robotspeed
                
        return self.ExecuteCommand(taskparameters)

    def ExecuteTrajectory(self, trajectoryxml, robotspeed=None, **kwargs):
        """Executes a trajectory on the robot from a serialized Mujin Trajectory XML file.
        """
        taskparameters = {'command': 'ExecuteTrajectory',
                          'trajectory': trajectoryxml }
        taskparameters.update(kwargs)
        return self.ExecuteRobotCommand(taskparameters, robotspeed=robotspeed)
        
    def MoveJoints(self, jointvalues, jointindices=None, robotspeed=None, execute=1, startvalues=None, densowavearmgroup = None, **kwargs):
        """moves the robot to desired joint angles specified in jointvalues
        :param jointvalues: list of joint values
        :param jointindices: list of corresponding joint indices, default is range(len(jointvalues))
        :param robotspeed: value in [0,1] of the percentage of robot speed to move at
        :param envclearance: environment clearance in milimeter
        """
        if jointindices is None:
            jointindices = range(len(jointvalues))
            log.warn('no jointindices specified, moving joints with default jointindices: ', jointindices)
        taskparameters = {'command': 'MoveJoints',
                          'goaljoints': list(jointvalues),
                          'jointindices': list(jointindices),
                          'envclearance': self.envclearance,
                          'execute' : execute,
                          }
        if startvalues is not None:
            taskparameters['startvalues'] = list(startvalues)
        if densowavearmgroup is not None:
            taskparameters['densowavearmgroup'] = densowavearmgroup
        taskparameters.update(kwargs)
        return self.ExecuteRobotCommand(taskparameters, robotspeed=robotspeed)
    
    def UnchuckGripper(self, toolname=None, targetname=None, robotspeed=None):
        """unchucks the manipulator and releases the target
        :param toolname: name of the manipulator, default is self.toolname
        :param targetname: name of the target, default is self.targetname
        """
        if toolname is None:
            toolname = self.toolname
        if targetname is None:
            targetname = self.targetname
        taskparameters = {'command': 'UnchuckGripper',
                          'toolname': toolname,
                          'targetname': targetname,
                          }
        return self.ExecuteRobotCommand(taskparameters, robotspeed=robotspeed)
    
    def ChuckGripper(self,toolname=None, robotspeed=None):
        """chucks the manipulator
        :param toolname: name of the manipulator, default is self.toolname
        """
        if toolname is None:
            toolname=self.toolname
        taskparameters = {'command': 'ChuckGripper',
                          'toolname': toolname,
                          }
        return self.ExecuteRobotCommand(taskparameters, robotspeed=robotspeed)
    
    def GetJointValues(self):
        """gets the current robot joint values
        :return: current joint values in a json dictionary with
        - currentjointvalues: [0,0,0,0,0,0]
        """
        taskparameters = {'command': 'GetJointValues',
                          }
        return self.ExecuteRobotCommand(taskparameters)
    
    def GetManipulatorTransformInRobotFrame(self):
        """gets the transform of the manipulator in robot frame
        :return: current transform of the manipulator in robot frame in a json dictionary, e.g. {'translation': [100,200,300], 'rotationmat': [[1,0,0],[0,1,0],[0,0,1]], 'quaternion': [1,0,0,0]}
        """
        taskparameters = {'command': 'GetManipTransformToRobot',
                          }
        return self.ExecuteRobotCommand(taskparameters)
    
    def PickAndPlace(self, goaltype, goals, targetnamepattern=None, approachoffset=30, departoffsetdir=[0,0,50], leaveoffsetdir=[0,0,30], deletetarget=0, debuglevel=4, movetodestination=1, freeinc=[0.08], worksteplength=None, armgroup=5, regionname=None, cameranames=None, envclearance=15, toolname=None, robotspeed=0.5, **kwargs):
        """picks up an object with the targetnamepattern and places it down at one of the goals. First computes the entire plan from robot moving to a grasp and then moving to its destination, then runs it on the real robot. Task finishes once the real robot is at the destination.
        
        :param goaltype: type of the goal, e.g. translationdirection5d
        :param goals: flat list of goals, e.g. two 5d ik goals: [380,450,50,0,0,1, 380,450,50,0,0,-1]

        :param targetnamepattern: regular expression describing the name of the object, default is '%s_\d+'%(self.targetname)
        :param approachoffset: distance in milimeter to move straight to the grasp point, e.g. 30 mm
        :param departoffsetdir: the direction and distance in mm to move the part in global frame (usually along negative gravity) after it is grasped, e.g. [0,0,50]
        :param leaveoffsetdir: the direction and distance in mm to move away from the object after it is placed, e.g. [0,0,30]. Depending on leaveoffsetintool parameter, this can in the global coordinate system or tool coordinate system.
        :param leaveoffsetintool: If 1, leaveoffsetdir is in the tool coordinate system. If 0, leaveoffsetdir is in the global coordinate system. By default this is 0.
        :param deletetarget: whether to delete target after pick and place is done
        :param toolname: name of the manipulator
        :param regionname: name of the region of the objects
        :param cameranames: the names of the cameras to avoid occlusions with the robot, list of strings
        :param envclearance: environment clearance in milimeter
        
        Low level planning parameters:
        :param debuglevel: sets debug level of the task
        :param movetodestination: planning parameter
        :param freeinc: planning parameter
        :param worksteplength: planning parameter
        :param armgroup: planning parameter
        :param graspsetname: the name of the grasp set belong to the target objects to use for the target. Grasp sets are a list of ikparams

        Manual Destination Specification (deprecated)
        :param goaltype: type of the goal, e.g. translationdirection5d or transform6d
        :param goals: flat list of goals, e.g. two 5d ik goals: [380,450,50,0,0,1, 380,450,50,0,0,-1]
        """
        if worksteplength is None:
            worksteplength = 0.01
        if toolname is None:
            toolname=self.toolname
        if targetnamepattern is None:
            targetnamepattern='%s_\d+'%(self.targetname)
        if regionname is None:
            regionname = self.regionname
<<<<<<< HEAD
=======
        if robotspeed is None:
            robotspeed = self.robotspeed
>>>>>>> 90040017
        taskparameters = {'command': 'PickAndPlace',
                          'toolname': toolname,
                          'goaltype': goaltype,
                          'envclearance': envclearance,
                          'movetodestination': movetodestination,
                          'densowavearmgroup': armgroup,
                          'goals': goals,
                          'approachoffset': approachoffset,
                          'departoffsetdir': departoffsetdir,
                          'leaveoffsetdir': leaveoffsetdir,
                          'freeinc': freeinc,
                          'worksteplength': worksteplength,
                          'targetnamepattern':targetnamepattern,
                          'containername':regionname,
<<<<<<< HEAD
=======
                          'deletetarget':deletetarget,
                          'robotspeed':robotspeed,
                          'debuglevel':debuglevel,
>>>>>>> 90040017
                          }
        taskparameters.update(kwargs)
        return self.ExecuteRobotCommand(taskparameters, robotspeed=robotspeed)
    
<<<<<<< HEAD
    def StartPickAndPlaceThread(self, goaltype, goals, targetnamepattern=None, approachoffset=30, departoffsetdir=[0,0,50], leaveoffsetdir=[0,0,30], deletetarget=0, debuglevel=4, movetodestination=1, freeinc=[0.08], worksteplength=None, armgroup=5, regionname=None, envclearance=15, toolname=None, **kwargs):
        """Start a background loop to continuously pick up objects with the targetnamepattern and place them down at the goals. The loop will check new objects arriving in and move the robot as soon as it finds a feasible grasp. The thread can be quit with StopPickPlaceThread.
        
        :param goaltype: type of the goal, e.g. translationdirection5d
        :param goals: flat list of goals, e.g. two 5d ik goals: [380,450,50,0,0,1, 380,450,50,0,0,-1]

        :param targetnamepattern: regular expression describing the name of the object, default is '%s_\d+'%(self.targetname)
=======
    def StartPickAndPlaceThread(self, goaltype, goals, targetnamepattern=None, approachoffset=30, departoffsetdir=[0,0,50], leaveoffsetdir=[0,0,30], deletetarget=0, debuglevel=4, movetodestination=1, worksteplength=None, regionname=None, envclearance=15, toolname=None, robotspeed=None, **kwargs):
        """Start a background loop to continuously pick up objects with the targetnamepattern and place them down at the goals. The loop will check new objects arriving in and move the robot as soon as it finds a feasible grasp. The thread can be quit with StopPickPlaceThread.
        
        :param desttargetname: The destination target name where the destination goal ikparams come from
        :param destikparamnames: A list of lists of ikparam names for the ordered destinations of the target. destikparamnames[0] is where the first picked up part goes, desttargetname[1] is where the second picked up target goes.
        :param cycledests: If 1, when finished cycling through all destikparamnames, will delete all the targets and start from the first index again. By default it is 1.
        
        :param targetnamepattern: regular expression describing the name of the object, default is '%s_\d+'%(self.targetname). See https://docs.python.org/2/library/re.html
>>>>>>> 90040017
        :param approachoffset: distance in milimeter to move straight to the grasp point, e.g. 30 mm
        :param departoffsetdir: the direction and distance in mm to move the part in global frame (usually along negative gravity) after it is grasped, e.g. [0,0,50]
        :param leaveoffsetdir: the direction and distance in mm to move away from the object after it is placed, e.g. [0,0,30]. Depending on leaveoffsetintool parameter, this can in the global coordinate system or tool coordinate system.
        :param leaveoffsetintool: If 1, leaveoffsetdir is in the tool coordinate system. If 0, leaveoffsetdir is in the global coordinate system. By default this is 0.
        :param deletetarget: whether to delete target after pick and place is done
        :param toolname: name of the manipulator
        :param regionname: name of the region of the objects
        :param cameranames: the names of the cameras to avoid occlusions with the robot, list of strings
        :param envclearance: environment clearance in milimeter
        Low level planning parameters:
        :param debuglevel: sets debug level of the task
        :param movetodestination: planning parameter
<<<<<<< HEAD
        :param freeinc: planning parameter
=======
>>>>>>> 90040017
        :param worksteplength: planning parameter
        :param graspsetname: the name of the grasp set belong to the target objects to use for the target. Grasp sets are a list of ikparams
        
        :param goaltype: type of the goal, e.g. translationdirection5d
        :param goals: flat list of goals, e.g. two 5d ik goals: [380,450,50,0,0,1, 380,450,50,0,0,-1]
<<<<<<< HEAD
=======
        :param useworkspaceplanner: If 1 is set, will try the workspace planner for moving the hand straight. If 2 is set, will try the RRT for moving straight. Can set 3 for trying both.
>>>>>>> 90040017
        """        
        if worksteplength is None:
            worksteplength = 0.01
        if toolname is None:
            toolname=self.toolname
        if goals is None:
            goals = GetOrderedGoals(self.targetname,envclearance,numparts)
        if targetnamepattern is None:
            targetnamepattern='%s_\d+'%(self.targetname)
        if regionname is None:
            regionname = self.regionname
<<<<<<< HEAD
=======
        if robotspeed is None:
            robotspeed = self.robotspeed
>>>>>>> 90040017
        taskparameters = {'command': 'StartPickAndPlaceThread',
                          'toolname': toolname,
                          'goaltype': goaltype,
                          'envclearance': envclearance,
                          'movetodestination': movetodestination,
                          'orderedgoals': goals,
                          'approachoffset': approachoffset,
                          'departoffsetdir': departoffsetdir,
                          'leaveoffsetdir': leaveoffsetdir,
                          'worksteplength': worksteplength,
                          'targetnamepattern':targetnamepattern,
<<<<<<< HEAD
                          'containername':regionname
=======
                          'containername':regionname,
                          'deletetarget':deletetarget,
                          'robotspeed':robotspeed,
                          'debuglevel':debuglevel,
>>>>>>> 90040017
                          }
        taskparameters.update(kwargs);
        return self.ExecuteRobotCommand(taskparameters, robotspeed=robotspeed)
    
    def StopPickPlaceThread(self, **kwargs):
        """stops the pick and place thread started with StartPickAndPlaceThread
        """
        taskparameters = {'command': 'StopPickPlaceThread'}
        taskparameters.update(kwargs)
        return self.ExecuteRobotCommand(taskparameters)
    
    def GetPickPlaceStatus(self, **kwargs):
        """gets the status of the pick and place thread
        :return: status (0: not running, 1: no error, 2: error) of the pick and place thread in a json dictionary, e.g. {'status': 2, 'error': 'an error happened'}
        """
        taskparameters = {'command': 'GetPickPlaceStatus'}
        taskparameters.update(kwargs)
        return self.ExecuteRobotCommand(taskparameters)
    
    def MoveToHandPosition(self,goaltype,goals,toolname=None,envclearance=None,closegripper=0, robotspeed=None):
        """Computes the inverse kinematics and moves the manipulator to any one of the goals specified.
        :param goaltype: type of the goal, e.g. translationdirection5d
        :param goals: flat list of goals, e.g. two 5d ik goals: [380,450,50,0,0,1, 380,450,50,0,0,-1]
        :param toolname: name of the manipulator, default is self.toolname
        :param envclearance: clearance in milimeter, default is self.envclearance
        :param closegripper: whether to close gripper once the goal is reached, default is 0        
        """
        if toolname is None:
            toolname = self.toolname
        if envclearance is None:
            envclearance = self.envclearance
        taskparameters = {'command': 'MoveToHandPosition',
                          'goaltype':goaltype,
                          'goals':goals,
                          'toolname': toolname,
                          'envclearance':envclearance,
                          'closegripper':closegripper,
                          }
        return self.ExecuteRobotCommand(taskparameters, robotspeed=robotspeed)
    
    def ComputeIK(self, **kwargs):
        """
        :param toolname: tool name, string
        :param limit: number of solutions to return, int
        :param iktype: grasp (but basically the just the ikparam), string
        :param quaternion: grasp (but basically the just the ikparam) quaternion in world cooordinates, float array
        :param translation: grasp (but basically the just the ikparam) translation in world cooordinates in mm, float array
        :param direction: grasp (but basically the just the ikparam) direction in world cooordinates, float array
        :param angle: grasp (but basically the just the ikparam) angle in world cooordinates, float
        :param freeinc: the discretization of the free joints of the robot when computing ik.
        :param filteroptions: OpenRAVE IkFilterOptions bitmask. By default this is 1, which means all collisions are checked, int
        :param preshape: If the tool has fingers after the end effector, specify their values. The gripper DOFs come from **gripper_dof_pks** field from the tool., float array

        :return: A dictionary of:
        - solutions: array of IK solutions (each of which is an array of DOF values), sorted by minimum travel distance and truncated to match the limit
        """
        taskparameters = {'command': 'ComputeIK'}
        taskparameters.update(kwargs)
        if not 'toolname' in taskparameters:
            taskparameters['toolname'] = self.toolname
        if not 'envclearance' in taskparameters:
            taskparameters['envclearance'] = self.envclearance
        return self.ExecuteRobotCommand(taskparameters)
    
    def ComputeIKFromParameters(self, **kwargs):
        """
        :param toolname: tool name, string
        :param limit: number of solutions to return, int
        :param ikparamnames: the ikparameter names, also contains information about the grasp like the preshape
        :param targetname: the target object name that the ikparamnames belong to
        :param freeincvalue: float, the discretization of the free joints of the robot when computing ik.
        :param filteroptions: OpenRAVE IkFilterOptions bitmask. By default this is 1, which means all collisions are checked, int
        
        :return: A dictionary of:
        - solutions: array of IK solutions (each of which is an array of DOF values), sorted by minimum travel distance and truncated to match the limit
        """
        taskparameters = {'command': 'ComputeIKFromParameters'}
        taskparameters.update(kwargs)
        if not 'toolname' in taskparameters:
            taskparameters['toolname'] = self.toolname
        if not 'envclearance' in taskparameters:
            taskparameters['envclearance'] = self.envclearance
        return self.ExecuteRobotCommand(taskparameters)
    
    def InitializePartsWithPhysics(self, **kwargs):
        """Start a physics simulation where the parts drop down into the bin. The method returns as soon as the physics is initialized, user has to wait for the "duration" or call StopPhysicsThread command.
        :param targeturi: the target uri to initialize the scene with
        :param numtargets: the number of targets to create
        :param containername: the container name to drop the targets into
        :param duration: the duration in seconds to continue the physics until it is stopped.
        :param basename: The basename to give to all the new target names. Numbers are suffixed at the end, like basename+'0134'. If not specified, will use a basename derived from the targeturi.
        :param deleteprevious: if True, will delete all the previous targets in the scene. By default this is True.
        """
        taskparameters = {'command': 'InitializePartsWithPhysics'}
        taskparameters.update(kwargs)
        if not 'containername' in taskparameters:
            taskparameters['containername'] = self.containername
        return self.ExecuteRobotCommand(taskparameters)
        
    def StopPhysicsThread(self, **kwargs):
        """stops the physics simulation started with InitializePartsWithPhysics
        """
        taskparameters = {'command': 'StopPhysicsThread'}
        taskparameters.update(kwargs)
        return self.ExecuteRobotCommand(taskparameters)
    
    def JitterPartUntilValidGrasp(self, **kwargs):
        """Select a part that wasn't able to be grasped and jitter its location such that a grasp set is found for it that will take it to the destination.
        
        :param toolname: name of the manipulator
        :param targetname: The target to try to grasp.
        :param graspsetname: the name of the grasp set belong to the target objects to use for the target. Grasp sets are a list of ikparams.
        :param approachoffset: The approach distance for simulating full grasp.
        :param departoffsetdir: The depart distance for simulating full grasp.
        :param leaveoffsetdir: the direction and distance in mm to move away from the object after it is placed, e.g. [0,0,30]. Depending on leaveoffsetintool parameter, this can in the global coordinate system or tool coordinate system.
        :param leaveoffsetintool: If 1, leaveoffsetdir is in the tool coordinate system. If 0, leaveoffsetdir is in the global coordinate system. By default this is 0.
        :param desttargetname: The destination target name where the destination goal ikparams come from. If no name is specified, then robot won't consider putting the target into the destination when it searches for grasps.
        :param destikparamnames: A list of lists of ikparam names for the ordered destinations of the target. destikparamnames[0] is where the first picked up part goes, desttargetname[1] is where the second picked up target goes.
        :param jitterdist: Amount to jitter the target object translation by
        :param jitterangle: Amount to jitter the target object's orientation angle
        :param jitteriters: Number of times to try jittering before giving up.
        
        :return: If failed, an empty dictionary. If succeeded, a dictionary with the following keys:
          - translation: the new translation of the target part
          - quaternion: the new quaternion of the target part
          - jointvalues: robot joint values that are grasping the part (fingers are at their preshape).
          - graspname: the grasp name used for jointvalues. If empty, then no grasp was found. 
          - destikname: the name of the destination ikparam that was chosen with the grasp
          - destjointvalues: robot joint values at one of the specified destinations (fingers are at their final positions).
          - desttranslation: the new translation of the target part
          - destquaternion: the new quaternion of the target part
        """
        taskparameters = {'command': 'JitterPartUntilValidGrasp'}
        taskparameters.update(kwargs)
        return self.ExecuteRobotCommand(taskparameters)
    
    ####################
    # scene commands
    ####################
    
    def IsRobotOccludingBody(self,bodyname,cameraname):
        """returns if the robot is occluding body in the view of the specified camera
        :param bodyname: name of the object
        :param cameraname: name of the camera
        :param robotname: name of the robot
        :return: the occlusion state in a json dictionary, e.g. {'occluded': 0}
        """
        taskparameters = {'command' : 'IsRobotOccludingBody',
                          'robotname': self.robotname,
                          'bodyname': bodyname,
                          'cameraname': cameraname,
                          }
        return self.ExecuteCommand(taskparameters)

    def GetPickedPositions(self,unit='m'):
        """returns the poses and the timestamps of the picked objects
        :param robotname: name of the robot
        :param unit: unit of the translation
        :return: the positions and the timestamps of the picked objects in a json dictionary, info of each object has the format of quaternion (w,x,y,z) followed by x,y,z translation (in mm) followed by timestamp in milisecond e.g. {'positions': [[1,0,0,0,100,200,300,1389774818.8366449],[1,0,0,0,200,200,300,1389774828.8366449]]}
        """
        taskparameters = {'command': 'GetPickedPositions',
                          'robotname': self.robotname,
                          'unit': unit}
        return self.ExecuteCommand(taskparameters)

    def UpdateObjects(self, envstate, targetname=None, unit="m"):
        """updates objects in the scene with the envstate
        :param envstate: a list of dictionaries for each instance object in world frame. quaternion is specified in w,x,y,z order. e.g. [{'name': 'target_0', 'translation_': [1,2,3], 'quat_': [1,0,0,0]}, {'name': 'target_1', 'translation_': [2,2,3], 'quat_': [1,0,0,0]}]
        :param unit: unit of envstate
        """
        if targetname is None:
            targetname = self.targetname
        taskparameters = { 'command': 'UpdateObjects',
                           'objectname': targetname,
                           'object_uri': u'mujin:/%s.mujin.dae'%(targetname),
                           'robot': self.robotname,
                           'envstate': envstate,
                           'unit': unit
                           }
        return self.ExecuteCommand(taskparameters)


    def Grab(self, targetname, toolname=None):
        """grabs an object with tool
        :param targetname: name of the object
        :param robotname: name of the robot
        :param toolname: name of the manipulator, default is self.toolname
        """
        if toolname is None:
            toolname = self.toolname
        taskparameters = {'command' : 'Grab',
                          'targetname': targetname,
                          'robotname': self.robotname,
                          'toolname': toolname,
                          }
        return self.ExecuteCommand(taskparameters)

    def GetGrabbed(self):
        """gets the names of the grabbed objects
        :return: names of the grabbed object in a json dictionary, e.g. {'names': ['target_0']}
        """
        taskparameters = {'command': 'GetGrabbed',
                          'robotname': self.robotname,
                          }
        return self.ExecuteCommand(taskparameters)

    def GetTransform(self,targetname,unit='mm'):
        """gets the transform of an object
        :param targetname: name of the object
        :param unit: unit of the result translation
        :return: transform of the object in a json dictionary, e.g. {'translation': [100,200,300], 'rotationmat': [[1,0,0],[0,1,0],[0,0,1]], 'quaternion': [1,0,0,0]}
        """
        taskparameters = {'command': 'GetTransform',
                          'targetname': targetname,
                          'unit': unit,
                          }
        return self.ExecuteCommand(taskparameters)

    def SetTransform(self,targetname,translation,unit='mm',rotationmat=None,quaternion=None):
        """sets the transform of an object
        :param targetname: name of the object
        :param translation: list of x,y,z value of the object in milimeter
        :param unit: unit of translation
        :param rotationmat: list specifying the rotation matrix in row major format, e.g. [1,0,0,0,1,0,0,0,1]
        :param quaternion: list specifying the quaternion in w,x,y,z format, e.g. [1,0,0,0]
        """
        taskparameters = {'command': 'SetTransform',
                          'targetname': targetname,
                          'unit': unit,
                          'translation': translation,
                          }
        if rotationmat is not None:
            taskparameters['rotationmat'] = rotationmat
        if quaternion is not None:
            taskparameters['quaternion'] = quaternion
        if rotationmat is None and quaternion is None:
            taskparameters['quaternion'] = [1,0,0,0]
            log.warn('no rotation is specified, using identity quaternion ', taskparameters['quaternion'])
        return self.ExecuteCommand(taskparameters)

    def GetAABB(self, targetname, unit='mm'):
        """Gets the axis aligned bounding box of object
        :param targetname: name of the object
        :param unit: unit of the AABB
        :return: AABB of the object, e.g. {'pos': [1000,400,100], 'extents': [100,200,50]}
        """
        taskparameters = {'command': 'GetAABB',
                          'targetname': targetname,
                          'unit': unit                         
                          }
        return self.ExecuteCommand(taskparameters)

    def RemoveObjectsWithPrefix(self,prefix):
        """removes objects with prefix
        """
        taskparameters = {'command': 'RemoveObjectsWithPrefix',
                          'prefix': prefix,
                          }
        return self.ExecuteCommand(taskparameters)

    def SaveScene(self,**kwargs):
        """saves the current scene to file
        :param filename: e.g. /tmp/testscene.mujin.dae, if not specified, it will be saved with an auto-generated filename
        :param preserveexternalrefs: If True, any bodies currently that are being externally referenced from the environment will be saved as external references.
        :param externalref: If '*', then will save each of the objects as externally referencing their original filename. Otherwise will force saving specific bodies as external references
        :param saveclone: If 1, will save the scenes for all the cloned environments
        :return: the actual filename the scene is saved to in a json dictionary, e.g. {'filename': '2013-11-01-17-10-00-UTC.dae'}
        """
        taskparameters = {'command': 'SaveScene'}
        taskparameters.update(kwargs)
        return self.ExecuteCommand(taskparameters)

    def GetTrajectoryLog(self,**kwargs):
        """gets the trajectories executed on the binpicking server
        :param startindex: int, start of the trajectory to get
        :param num: int, number of trajectories from startindex to return. If 0 will return all the trajectories starting from startindex
        :param includejointvalues: bool, If True will include timedjointvalues, if False will just give back the trajectories. Defautl is False
        
        :return:
        
        total: 10
        trajectories: [
        {
        "timestarted": 12345215
        "name": "movingtodest",
        "numpoints": 100,
        "duration": 0.8,
        "timedjointvalues": [0, 0, 0, .....]
        },
        { ... }
        ]

        Where timedjointvalues is a list joint values and the trajectory time. For a 3DOF robot sampled at 0.008s, this is
        [J1, J2, J3, 0, J1, J2, J3, 0.008, J1, J2, J3, 0.016, ...]
        
        """
        taskparameters = {'command': 'GetTrajectoryLog',
                          }
        taskparameters.update(kwargs)
        return self.ExecuteCommand(taskparameters)

    def GetPickAndPlaceLog(self,**kwargs):
        """Gets the recent pick-and-place log executed on the binpicking server. The internal server keeps the log around until the next Pick-and-place command is executed.
        
        :param startindex: int, start of the trajectory to get
        :param num: int, number of trajectories from startindex to return. If 0 will return all the trajectories starting from startindex
        
        :return:
        
        total: 10
        messages: [
        {
          "message":"message1",
          "type":"",
          "level":"",
          "data": {
             "jointvalues":[0,0,0,0,0,0]
           }
        },
        ]
        
        """
        taskparameters = {'command': 'GetPickAndPlaceLog',
                          }
        taskparameters.update(kwargs)
        return self.ExecuteCommand(taskparameters)

    #######################
    # unsupported commands
    #######################

    def UnchuckManipulator(self, *args, **kwargs):
        log.warn('deprecated')
        return self.UnchuckGripper(*args, **kwargs)
    
    def ChuckManipulator(self, *args, **kwargs):
        log.warn('deprecated')
        return self.ChuckGripper(*args, **kwargs)
    
    def __StartBackgroundTask(self, taskname, robotspeed=None):
        """starts a background task (need testing)
        :param taskname: name of the background task
        """
        taskparameters = {'command':'ExecuteBackgroundTask',
                          'taskname':taskname}
        return self.ExecuteRobotCommand(taskparameters, robotspeed=robotspeed)

    def __StopBackgroundTask(self):
        """stops the background task (need testing)
        assumes that only one background task is running
        """
        taskparameters = {'command':'StopBackgroundTask'}
        return self.ExecuteRobotCommand(taskparameters)

    def __PickAndMove(self,goaltype,armjointvaluesgoals,destinationgoals=None,targetnames=None,movetodestination=0,deletetarget=1, startvalues=None,toolname=None,envclearance=20,regionname=None, robotspeed=None):
        """deprecated
        """
        if toolname is None:
            toolname=self.toolname
        taskparameters = {'command': 'PickAndMove',
                          'toolname': toolname,
                          'goaltype':goaltype,
                          'envclearance':envclearance,
                          'movetodestination': movetodestination,
                          'deletetarget': deletetarget,
                          'armjointvaluesgoals':list(armjointvaluesgoals),
                          }
        if regionname is not None:
            taskparameters['boxname']=regionname # TODO: update backend
        if destinationgoals is not None:
            taskparameters['goals']=destinationgoals
        if targetnames is not None:
            taskparameters['targetnames']=targetnames
        if startvalues is not None:
            taskparameters['startvalues'] = list(startvalues)
        return self.ExecuteRobotCommand(taskparameters, robotspeed=robotspeed)
<|MERGE_RESOLUTION|>--- conflicted
+++ resolved
@@ -15,22 +15,13 @@
     """mujin controller client for bin picking task
     """
     tasktype = 'binpicking'
-<<<<<<< HEAD
-    def __init__(self, controllerurl, controllerusername, controllerpassword, robotcontrollerhostname, robotcontrollerport, binpickingzmqport, binpickingheartbeatport, binpickingheartbeattimeout, scenepk, robotname, robotspeed, regionname, targetname, toolname, envclearance, usewebapi=False):
-=======
     def __init__(self, controllerurl, controllerusername, controllerpassword, robotControllerIp, robotControllerPort, binpickingzmqport, binpickingheartbeatport, binpickingheartbeattimeout, scenepk, robotname, robotspeed, regionname, targetname, toolname, envclearance, usewebapi=False):
->>>>>>> 90040017
         """logs into the mujin controller, initializes binpicking task, and sets up parameters
         :param controllerurl: url of the mujin controller, e.g. http://controller14
         :param controllerusername: username of the mujin controller, e.g. testuser
         :param controllerpassword: password of the mujin controller
-<<<<<<< HEAD
-        :param robotcontrollerhostname: hostname of the robot controller, e.g. 192.168.13.201
-        :param robotcontrollerport: port of the robot controller, e.g. 5007
-=======
         :param robotControllerIp: hostname of the robot controller, e.g. 192.168.13.201
         :param robotControllerPort: port of the robot controller, e.g. 5007
->>>>>>> 90040017
         :param binpickingzmqport: port of the binpicking task's zmq server, e.g. 7110
         :param binpickingheartbeatport: port of the binpicking task's zmq server's heartbeat publisher, e.g. 7111
         :param binpickingheartbeattimeout: seconds until reinitializing binpicking task's zmq server if no hearbeat is received, e.g. 7
@@ -84,13 +75,8 @@
         robotControllerIp = self.robotControllerIp
         robotControllerPort = self.robotControllerPort
         taskparameters['robot'] = robotname
-<<<<<<< HEAD
-        taskparameters['robotControllerIp'] = robotcontrollerhostname
-        taskparameters['robotControllerPort'] = robotcontrollerport
-=======
         taskparameters['robotControllerIp'] = robotControllerIp
         taskparameters['robotControllerPort'] = robotControllerPort
->>>>>>> 90040017
         
         if taskparameters.get('speed',None) is None:
             # taskparameters does not have robotspeed, so set the global speed
@@ -178,10 +164,10 @@
     def PickAndPlace(self, goaltype, goals, targetnamepattern=None, approachoffset=30, departoffsetdir=[0,0,50], leaveoffsetdir=[0,0,30], deletetarget=0, debuglevel=4, movetodestination=1, freeinc=[0.08], worksteplength=None, armgroup=5, regionname=None, cameranames=None, envclearance=15, toolname=None, robotspeed=0.5, **kwargs):
         """picks up an object with the targetnamepattern and places it down at one of the goals. First computes the entire plan from robot moving to a grasp and then moving to its destination, then runs it on the real robot. Task finishes once the real robot is at the destination.
         
-        :param goaltype: type of the goal, e.g. translationdirection5d
-        :param goals: flat list of goals, e.g. two 5d ik goals: [380,450,50,0,0,1, 380,450,50,0,0,-1]
-
-        :param targetnamepattern: regular expression describing the name of the object, default is '%s_\d+'%(self.targetname)
+        :param desttargetname: The destination target name where the destination goal ikparams come from
+        :param destikparamnames: A list of lists of ikparam names for the destinations of the target. Only destikparamnames[0] is looked at and tells the system to place the part in any of the ikparams in destikparamnames[0]
+        
+        :param targetnamepattern: regular expression describing the name of the object, default is '%s_\d+'%(self.targetname). See https://docs.python.org/2/library/re.html
         :param approachoffset: distance in milimeter to move straight to the grasp point, e.g. 30 mm
         :param departoffsetdir: the direction and distance in mm to move the part in global frame (usually along negative gravity) after it is grasped, e.g. [0,0,50]
         :param leaveoffsetdir: the direction and distance in mm to move away from the object after it is placed, e.g. [0,0,30]. Depending on leaveoffsetintool parameter, this can in the global coordinate system or tool coordinate system.
@@ -212,11 +198,8 @@
             targetnamepattern='%s_\d+'%(self.targetname)
         if regionname is None:
             regionname = self.regionname
-<<<<<<< HEAD
-=======
         if robotspeed is None:
             robotspeed = self.robotspeed
->>>>>>> 90040017
         taskparameters = {'command': 'PickAndPlace',
                           'toolname': toolname,
                           'goaltype': goaltype,
@@ -231,25 +214,13 @@
                           'worksteplength': worksteplength,
                           'targetnamepattern':targetnamepattern,
                           'containername':regionname,
-<<<<<<< HEAD
-=======
                           'deletetarget':deletetarget,
                           'robotspeed':robotspeed,
                           'debuglevel':debuglevel,
->>>>>>> 90040017
-                          }
-        taskparameters.update(kwargs)
-        return self.ExecuteRobotCommand(taskparameters, robotspeed=robotspeed)
-    
-<<<<<<< HEAD
-    def StartPickAndPlaceThread(self, goaltype, goals, targetnamepattern=None, approachoffset=30, departoffsetdir=[0,0,50], leaveoffsetdir=[0,0,30], deletetarget=0, debuglevel=4, movetodestination=1, freeinc=[0.08], worksteplength=None, armgroup=5, regionname=None, envclearance=15, toolname=None, **kwargs):
-        """Start a background loop to continuously pick up objects with the targetnamepattern and place them down at the goals. The loop will check new objects arriving in and move the robot as soon as it finds a feasible grasp. The thread can be quit with StopPickPlaceThread.
-        
-        :param goaltype: type of the goal, e.g. translationdirection5d
-        :param goals: flat list of goals, e.g. two 5d ik goals: [380,450,50,0,0,1, 380,450,50,0,0,-1]
-
-        :param targetnamepattern: regular expression describing the name of the object, default is '%s_\d+'%(self.targetname)
-=======
+                          }
+        taskparameters.update(kwargs)
+        return self.ExecuteRobotCommand(taskparameters, robotspeed=robotspeed)
+    
     def StartPickAndPlaceThread(self, goaltype, goals, targetnamepattern=None, approachoffset=30, departoffsetdir=[0,0,50], leaveoffsetdir=[0,0,30], deletetarget=0, debuglevel=4, movetodestination=1, worksteplength=None, regionname=None, envclearance=15, toolname=None, robotspeed=None, **kwargs):
         """Start a background loop to continuously pick up objects with the targetnamepattern and place them down at the goals. The loop will check new objects arriving in and move the robot as soon as it finds a feasible grasp. The thread can be quit with StopPickPlaceThread.
         
@@ -258,7 +229,6 @@
         :param cycledests: If 1, when finished cycling through all destikparamnames, will delete all the targets and start from the first index again. By default it is 1.
         
         :param targetnamepattern: regular expression describing the name of the object, default is '%s_\d+'%(self.targetname). See https://docs.python.org/2/library/re.html
->>>>>>> 90040017
         :param approachoffset: distance in milimeter to move straight to the grasp point, e.g. 30 mm
         :param departoffsetdir: the direction and distance in mm to move the part in global frame (usually along negative gravity) after it is grasped, e.g. [0,0,50]
         :param leaveoffsetdir: the direction and distance in mm to move away from the object after it is placed, e.g. [0,0,30]. Depending on leaveoffsetintool parameter, this can in the global coordinate system or tool coordinate system.
@@ -271,19 +241,14 @@
         Low level planning parameters:
         :param debuglevel: sets debug level of the task
         :param movetodestination: planning parameter
-<<<<<<< HEAD
-        :param freeinc: planning parameter
-=======
->>>>>>> 90040017
         :param worksteplength: planning parameter
+        :param densowavearmgroup: planning parameter
         :param graspsetname: the name of the grasp set belong to the target objects to use for the target. Grasp sets are a list of ikparams
         
         :param goaltype: type of the goal, e.g. translationdirection5d
         :param goals: flat list of goals, e.g. two 5d ik goals: [380,450,50,0,0,1, 380,450,50,0,0,-1]
-<<<<<<< HEAD
-=======
+        
         :param useworkspaceplanner: If 1 is set, will try the workspace planner for moving the hand straight. If 2 is set, will try the RRT for moving straight. Can set 3 for trying both.
->>>>>>> 90040017
         """        
         if worksteplength is None:
             worksteplength = 0.01
@@ -295,11 +260,8 @@
             targetnamepattern='%s_\d+'%(self.targetname)
         if regionname is None:
             regionname = self.regionname
-<<<<<<< HEAD
-=======
         if robotspeed is None:
             robotspeed = self.robotspeed
->>>>>>> 90040017
         taskparameters = {'command': 'StartPickAndPlaceThread',
                           'toolname': toolname,
                           'goaltype': goaltype,
@@ -311,14 +273,10 @@
                           'leaveoffsetdir': leaveoffsetdir,
                           'worksteplength': worksteplength,
                           'targetnamepattern':targetnamepattern,
-<<<<<<< HEAD
-                          'containername':regionname
-=======
                           'containername':regionname,
                           'deletetarget':deletetarget,
                           'robotspeed':robotspeed,
                           'debuglevel':debuglevel,
->>>>>>> 90040017
                           }
         taskparameters.update(kwargs);
         return self.ExecuteRobotCommand(taskparameters, robotspeed=robotspeed)
@@ -368,7 +326,7 @@
         :param translation: grasp (but basically the just the ikparam) translation in world cooordinates in mm, float array
         :param direction: grasp (but basically the just the ikparam) direction in world cooordinates, float array
         :param angle: grasp (but basically the just the ikparam) angle in world cooordinates, float
-        :param freeinc: the discretization of the free joints of the robot when computing ik.
+        :param freeincvalue: float, the discretization of the free joints of the robot when computing ik.
         :param filteroptions: OpenRAVE IkFilterOptions bitmask. By default this is 1, which means all collisions are checked, int
         :param preshape: If the tool has fingers after the end effector, specify their values. The gripper DOFs come from **gripper_dof_pks** field from the tool., float array
 
@@ -592,7 +550,8 @@
         return self.ExecuteCommand(taskparameters)
 
     def GetTrajectoryLog(self,**kwargs):
-        """gets the trajectories executed on the binpicking server
+        """Gets the recent trajectories executed on the binpicking server. The internal server keeps trajectories around for 10 minutes before clearing them.
+        
         :param startindex: int, start of the trajectory to get
         :param num: int, number of trajectories from startindex to return. If 0 will return all the trajectories starting from startindex
         :param includejointvalues: bool, If True will include timedjointvalues, if False will just give back the trajectories. Defautl is False
