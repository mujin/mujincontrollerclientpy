# -*- coding: utf-8 -*-
# Copyright (C) 2013-2014 MUJIN Inc.
# Mujin controller client for bin picking task

# logging
import logging
log = logging.getLogger(__name__)

# system imports

# mujin imports
from . import controllerclientbase

class HandEyeCalibrationControllerClient(controllerclientbase.ControllerClientBase):
    """mujin controller client for hand-eye calibration task
    """
    tasktype = 'handeyecalibration'
<<<<<<< HEAD
    def __init__(self, scenepk, controllerurl, controllerusername, controllerpassword, taskzmqport, taskheartbeatport, taskheartbeattimeout, usewebapi=True):
=======
    def __init__(self, scenepk, controllerurl, controllerusername, controllerpassword, robot, usewebapi=True):
>>>>>>> 7d1ddca9
        """logs into the mujin controller, initializes hand eye calibration task, and sets up parameters
        :param controllerurl: url of the mujin controller, e.g. http://controller14
        :param controllerusername: username of the mujin controller, e.g. testuser
        :param controllerpassword: password of the mujin controller
        :param scenepk: pk of the bin picking task scene, e.g. irex2013.mujin.dae
        :param usewebapi: whether to use webapi for controller commands
        """
<<<<<<< HEAD
        super(HandEyeCalibrationControllerClient, self).__init__(controllerurl, controllerusername, controllerpassword, taskzmqport, taskheartbeatport, taskheartbeattimeout, self.tasktype, scenepk)
=======
        super(HandEyeCalibrationControllerClient, self).__init__(controllerurl, controllerusername, controllerpassword, None, None, None, self.tasktype, scenepk)
        self.robot = robot
>>>>>>> 7d1ddca9
        self.usewebapi = usewebapi
        
    def ComputeCalibrationPoses(self,cameraname,numsamples, halconpatternparameters, calibboardvisibility, toolname, targetarea = "", samplingmethod=""):
        if samplingmethod == "":
            samplingmethod = "boardexposure" #"boardexposure"
        taskparameters = {'command': 'ComputeCalibrationPoses',
                          'cameraname': cameraname,
                          'halconpatternparameters': halconpatternparameters,
                          'patternvisibility': calibboardvisibility,
                          'numsamples': numsamples,
                          'toolname' : toolname,
                          'targetarea': targetarea,
<<<<<<< HEAD
                          'samplingmethod': "boardexposure",
=======
                          'samplingmethod': samplingmethod
>>>>>>> 7d1ddca9
                          }
        if self.robot is not None:
            taskparameters["robot"] = self.robot
        result = self.ExecuteCommandViaWebapi(taskparameters, webapitimeout=3000)
        return result

    def ComputeStereoCalibrationPoses(self,cameranames,numsamples, halconpatternparameters, calibboardvisibility, toolname, targetarea = "",samplingmethod=""):
        if samplingmethod == "":
            samplingmethod = "boardexposure" #"boardexposure"
        taskparameters = {'command': 'ComputeStereoCalibrationPoses',
                          'cameranames': cameranames,
                          'halconpatternparameters': halconpatternparameters,
                          'patternvisibility': calibboardvisibility,
                          'numsamples': numsamples,
                          'toolname' : toolname,
                          'targetarea': targetarea,
                          'samplingmethod': samplingmethod,
                          }
<<<<<<< HEAD
        result = self.ExecuteCommandViaWebapi(taskparameters, webapitimeout = 3000)
=======
        if self.robot is not None:
            taskparameters["robot"] = self.robot
        result = self.ExecuteCommandViaWebapi(taskparameters, webapitimeout=3000)
>>>>>>> 7d1ddca9
        return result
<|MERGE_RESOLUTION|>--- conflicted
+++ resolved
@@ -15,11 +15,7 @@
     """mujin controller client for hand-eye calibration task
     """
     tasktype = 'handeyecalibration'
-<<<<<<< HEAD
-    def __init__(self, scenepk, controllerurl, controllerusername, controllerpassword, taskzmqport, taskheartbeatport, taskheartbeattimeout, usewebapi=True):
-=======
-    def __init__(self, scenepk, controllerurl, controllerusername, controllerpassword, robot, usewebapi=True):
->>>>>>> 7d1ddca9
+    def __init__(self, scenepk, controllerurl, controllerusername, controllerpassword, robot, taskzmqport, taskheartbeatport, taskheartbeattimeout, usewebapi=True):
         """logs into the mujin controller, initializes hand eye calibration task, and sets up parameters
         :param controllerurl: url of the mujin controller, e.g. http://controller14
         :param controllerusername: username of the mujin controller, e.g. testuser
@@ -27,12 +23,8 @@
         :param scenepk: pk of the bin picking task scene, e.g. irex2013.mujin.dae
         :param usewebapi: whether to use webapi for controller commands
         """
-<<<<<<< HEAD
         super(HandEyeCalibrationControllerClient, self).__init__(controllerurl, controllerusername, controllerpassword, taskzmqport, taskheartbeatport, taskheartbeattimeout, self.tasktype, scenepk)
-=======
-        super(HandEyeCalibrationControllerClient, self).__init__(controllerurl, controllerusername, controllerpassword, None, None, None, self.tasktype, scenepk)
         self.robot = robot
->>>>>>> 7d1ddca9
         self.usewebapi = usewebapi
         
     def ComputeCalibrationPoses(self,cameraname,numsamples, halconpatternparameters, calibboardvisibility, toolname, targetarea = "", samplingmethod=""):
@@ -45,11 +37,7 @@
                           'numsamples': numsamples,
                           'toolname' : toolname,
                           'targetarea': targetarea,
-<<<<<<< HEAD
-                          'samplingmethod': "boardexposure",
-=======
                           'samplingmethod': samplingmethod
->>>>>>> 7d1ddca9
                           }
         if self.robot is not None:
             taskparameters["robot"] = self.robot
@@ -68,11 +56,7 @@
                           'targetarea': targetarea,
                           'samplingmethod': samplingmethod,
                           }
-<<<<<<< HEAD
-        result = self.ExecuteCommandViaWebapi(taskparameters, webapitimeout = 3000)
-=======
         if self.robot is not None:
             taskparameters["robot"] = self.robot
         result = self.ExecuteCommandViaWebapi(taskparameters, webapitimeout=3000)
->>>>>>> 7d1ddca9
         return result
