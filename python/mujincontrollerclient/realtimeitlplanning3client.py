--- conflicted
+++ resolved
@@ -35,8 +35,6 @@
         """
         super(RealtimeITLPlanning3ControllerClient, self).__init__(tasktype='realtimeitlplanning3', **kwargs)
 
-<<<<<<< HEAD
-=======
     def SetJointValues(self, jointvalues, robotname=None, timeout=10, usewebapi=True, **kwargs):
         taskparameters = {
             'command': 'SetJointValues',
@@ -45,7 +43,6 @@
         taskparameters.update(kwargs)
         return self.ExecuteCommand(taskparameters, robotname=robotname, timeout=timeout, usewebapi=usewebapi)
 
->>>>>>> c7be4766
     def GetITLState(self, robotname=None, robots=None, timeout=10, usewebapi=True, fireandforget=False, **kwargs):
         taskparameters = {'command': 'GetITLState'}
         taskparameters.update(kwargs)
@@ -115,11 +112,7 @@
         taskparameters.update(kwargs)
         return self.ExecuteCommand(taskparameters, usewebapi=usewebapi, timeout=timeout, fireandforget=fireandforget)
 
-<<<<<<< HEAD
     def StartITLProgram(self, taskname, program, parameters=None, robotspeed=None, robotaccelmult=None, usewebapi=True, timeout=10, fireandforget=False, **kwargs):
-=======
-    def StartITLProgram(self, program, robotspeed=None, robotaccelmult=None, usewebapi=True, timeout=10, fireandforget=False, **kwargs):
->>>>>>> c7be4766
         taskparameters = {
             'command': 'StartITLProgram',
             'taskname': taskname,
