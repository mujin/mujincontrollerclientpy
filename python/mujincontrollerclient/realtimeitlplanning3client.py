# -*- coding: utf-8 -*-
# Copyright (C) 2017 MUJIN Inc.
# Mujin controller client for bin picking task

# logging
import logging
log = logging.getLogger(__name__)

# mujin imports
from . import ControllerClientError, APIServerError
from . import realtimerobotclient
from . import ugettext as _

class RealtimeITLPlanning3ControllerClient(realtimerobotclient.RealtimeRobotControllerClient):
    """mujin controller client for realtimeitlplanning3 task
    """
    
    def __init__(self, **kwargs):
        
        """logs into the mujin controller, initializes realtimeitlplanning3 task, and sets up parameters
        :param controllerurl: url of the mujin controller, e.g. http://controller13
        :param controllerusername: username of the mujin controller, e.g. testuser
        :param controllerpassword: password of the mujin controller
        :param taskzmqport: port of the realtimeitlplanning3 task's zmq server, e.g. 7110
        :param taskheartbeatport: port of the realtimeitlplanning3 task's zmq server's heartbeat publisher, e.g. 7111
        :param taskheartbeattimeout: seconds until reinitializing realtimeitlplanning3 task's zmq server if no hearbeat is received, e.g. 7
        :param scenepk: pk of the bin picking task scene, e.g. komatsu_ntc.mujin.dae
        :param robotname: name of the robot, e.g. VP-5243I
        :param robotspeed: speed of the robot, e.g. 0.4
        :param regionname: name of the bin, e.g. container1
        :param targetname: name of the target, e.g. plasticnut-center
        :param toolname: name of the manipulator, e.g. 2BaseZ
        :param envclearance: environment clearance in milimeter, e.g. 20
        :param usewebapi: whether to use webapi for controller commands
        :param robotaccelmult: optional multiplier for forcing the acceleration
        """
        super(RealtimeITLPlanning3ControllerClient, self).__init__(tasktype='realtimeitlplanning3', **kwargs)

    def GetITLState(self, robotname=None, robots=None, timeout=10, usewebapi=True, fireandforget=False, **kwargs):
        taskparameters = {'command': 'GetITLState'}
        taskparameters.update(kwargs)
        return self.ExecuteCommand(taskparameters, robotname=robotname, robots=robots, timeout=timeout, usewebapi=usewebapi, fireandforget=fireandforget)

    def ExecuteTrajectory(self, identifier, trajectories, statevalues=None, stepping=False, istep=None, cycles=1, restorevalues=None, envclearance=15, robots=None, robotspeed=None, robotaccelmult=None, usewebapi=True, timeout=10, fireandforget=False):
        taskparameters = {
            'command': 'ExecuteTrajectory',
            'identifier': identifier,
            'trajectories': trajectories,
            'statevalues': statevalues,
            'stepping': stepping,
            'envclearance': envclearance,
            'cycles': cycles,
        }
        if istep is not None:
            taskparameters['istep'] = istep
        if restorevalues is not None:
            taskparameters['restorevalues'] = restorevalues
        if robotspeed is not None:
            taskparameters['robotspeed'] = robotspeed
        if robotaccelmult is not None:
            taskparameters['robotaccelmult'] = robotaccelmult
        return self.ExecuteCommand(taskparameters, robots=robots, usewebapi=usewebapi, timeout=timeout, fireandforget=fireandforget)

    def ExecuteTrajectoryStep(self, reverse=False, envclearance=15, robots=None, robotspeed=None, robotaccelmult=None, usewebapi=True, timeout=10, fireandforget=False):
        taskparameters = {
            'command': 'ExecuteTrajectoryStep',
            'reverse': reverse,
        }
        if robotspeed is not None:
            taskparameters['robotspeed'] = robotspeed
        if robotaccelmult is not None:
            taskparameters['robotaccelmult'] = robotaccelmult
        return self.ExecuteCommand(taskparameters, robots=robots, usewebapi=usewebapi, timeout=timeout, fireandforget=fireandforget)

    def PauseExecuteTrajectory(self, usewebapi=True, timeout=10, fireandforget=False):
        taskparameters = {'command': 'PauseExecuteTrajectory'}
        return self.ExecuteCommand(taskparameters, usewebapi=usewebapi, timeout=timeout, fireandforget=fireandforget)

    def ResumeExecuteTrajectory(self, usewebapi=True, timeout=10, fireandforget=False):
        taskparameters = {'command': 'ResumeExecuteTrajectory'}
        return self.ExecuteCommand(taskparameters, usewebapi=usewebapi, timeout=timeout, fireandforget=fireandforget)

    def ComputeRobotConfigsForCommandVisualization(self, executiongraph, commandindex=0, usewebapi=True, timeout=2, fireandforget=False, **kwargs):
        taskparameters = {
            'command': 'ComputeRobotConfigsForCommandVisualization',
            'executiongraph': executiongraph,
            'commandindex': commandindex,
        }
        taskparameters.update(kwargs)
        return self.ExecuteCommand(taskparameters, usewebapi=usewebapi, timeout=timeout, fireandforget=fireandforget)

    def ComputeRobotJointValuesForCommandVisualization(self, program, commandindex=0, usewebapi=True, timeout=2, fireandforget=False, **kwargs):
        taskparameters = {
            'command': 'ComputeRobotJointValuesForCommandVisualization',
            'program': program,
            'commandindex': commandindex,
        }
        taskparameters.update(kwargs)
        return self.ExecuteCommand(taskparameters, usewebapi=usewebapi, timeout=timeout, fireandforget=fireandforget)
    
    def PlotProgramWaypoints(self, usewebapi=False, timeout=1, fireandforget=True, **kwargs):
        taskparameters = {
            'command': 'PlotProgramWaypoints',
        }
        taskparameters.update(kwargs)
        return self.ExecuteCommand(taskparameters, usewebapi=usewebapi, timeout=timeout, fireandforget=fireandforget)
<<<<<<< HEAD
    
    def StartITLProgram(self, program, parameters=None, robotspeed=None, robotaccelmult=None, usewebapi=True, timeout=10, fireandforget=False, **kwargs):
=======

    def StartITLProgram(self, taskname, program, parameters=None, robotspeed=None, robotaccelmult=None, usewebapi=True, timeout=10, fireandforget=False, **kwargs):
>>>>>>> 875700ca
        taskparameters = {
            'command': 'StartITLProgram',
            'taskname': taskname,
            'program': program,
            'parameters': parameters,
        }
        if robotspeed is not None:
            taskparameters['robotspeed'] = robotspeed
        if robotaccelmult is not None:
            taskparameters['robotaccelmult'] = robotaccelmult
        taskparameters.update(kwargs)
        return self.ExecuteCommand(taskparameters, usewebapi=usewebapi, timeout=timeout, fireandforget=fireandforget)

    def DeleteITLProgram(self, taskname, program, usewebapi=True, timeout=10, fireandforget=False, **kwargs):
        taskparameters = {
            'command': 'DeleteITLProgram',
            'taskname': taskname,
            'program': program,
        }
        taskparameters.update(kwargs)
        return self.ExecuteCommand(taskparameters, usewebapi=usewebapi, timeout=timeout, fireandforget=fireandforget)

    def RenameITLProgram(self, oldName, newName, usewebapi=True, timeout=10, fireandforget=False, **kwargs):
        taskparameters = {
            'command': 'RenameITLProgram',
            'oldName': oldName,
            'newName': newName,
        }
        taskparameters.update(kwargs)
        return self.ExecuteCommand(taskparameters, usewebapi=usewebapi, timeout=timeout, fireandforget=fireandforget)

    def CopyITLProgram(self, oldName, newName, usewebapi=True, timeout=10, fireandforget=False, **kwargs):
        taskparameters = {
            'command': 'CopyITLProgram',
            'oldName': oldName,
            'newName': newName,
        }
        taskparameters.update(kwargs)
        return self.ExecuteCommand(taskparameters, usewebapi=usewebapi, timeout=timeout, fireandforget=fireandforget)
    
    def StopITLProgram(self, timeout=10, usewebapi=None, fireandforget=False, **kwargs):
        """stops the itl program
        """
        taskparameters = {
            'command': 'StopITLProgram',
        }
        taskparameters.update(kwargs)
        return self.ExecuteCommand(taskparameters, timeout=timeout, usewebapi=usewebapi, fireandforget=fireandforget)

    def GenerateExecutionGraph(self, program, parameters=None, commandTimeout=0.2, totalTimeout=1.0, timeout=10, usewebapi=None, fireandforget=False, **kwargs):
        """generate list of commands for the itl program
        """
        taskparameters = {
            'command': 'GenerateExecutionGraph',
            'program': program,
            'parameters': parameters,
            'commandTimeout': commandTimeout,
            'totalTimeout': totalTimeout,
        }
        taskparameters.update(kwargs)
        return self.ExecuteCommand(taskparameters, timeout=timeout, usewebapi=usewebapi, fireandforget=fireandforget)<|MERGE_RESOLUTION|>--- conflicted
+++ resolved
@@ -104,13 +104,8 @@
         }
         taskparameters.update(kwargs)
         return self.ExecuteCommand(taskparameters, usewebapi=usewebapi, timeout=timeout, fireandforget=fireandforget)
-<<<<<<< HEAD
-    
-    def StartITLProgram(self, program, parameters=None, robotspeed=None, robotaccelmult=None, usewebapi=True, timeout=10, fireandforget=False, **kwargs):
-=======
 
     def StartITLProgram(self, taskname, program, parameters=None, robotspeed=None, robotaccelmult=None, usewebapi=True, timeout=10, fireandforget=False, **kwargs):
->>>>>>> 875700ca
         taskparameters = {
             'command': 'StartITLProgram',
             'taskname': taskname,
