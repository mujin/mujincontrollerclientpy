# -*- coding: utf-8 -*-
# Copyright (C) 2012-2015 MUJIN Inc
"""
Mujin controller client
"""

# system imports
import os
import datetime
import base64
import email.utils

# mujin imports
from . import ControllerClientError
from . import controllerclientraw
from . import ugettext as _
from . import json
from . import urlparse
from . import uriutils

# logging
import logging
log = logging.getLogger(__name__)


def GetFilenameFromURI(uri, mujinpath):
    """returns the filesystem path that the URI points to.
    :param uri: points to mujin:/ resource

    example:

      GetFilenameFromURI(u'mujin:/\u691c\u8a3c\u52d5\u4f5c1_121122.mujin.dae',u'/var/www/media/u/testuser')
      returns: (ParseResult(scheme=u'mujin', netloc='', path=u'/\u691c\u8a3c\u52d5\u4f5c1_121122.mujin.dae', params='', query='', fragment=''), u'/var/www/media/u/testuser/\u691c\u8a3c\u52d5\u4f5c1_121122.mujin.dae')
    """
    mri = uriutils.MujinResourceIdentifier(uri=uri, mujinPath=mujinpath, fragmentSeparator=uriutils.FRAGMENT_SEPARATOR_AT)
    return mri.parseResult, mri.filename


def GetURIFromPrimaryKey(pk):
    """Given the encoded primary key (has to be str object), returns the unicode URL.
    If pk is a unicode object, will use inside url as is, otherwise will decode

    example:

      GetURIFromPrimaryKey('%E6%A4%9C%E8%A8%BC%E5%8B%95%E4%BD%9C1_121122')
      returns: u'mujin:/\u691c\u8a3c\u52d5\u4f5c1_121122.mujin.dae'
    """
    return uriutils.GetURIFromPrimaryKey(pk, primaryKeySeparator=uriutils.PRIMARY_KEY_SEPARATOR_AT, fragmentSeparator=uriutils.FRAGMENT_SEPARATOR_AT)


def GetUnicodeFromPrimaryKey(pk):
    """Given the encoded primary key (has to be str object), returns the unicode string.
    If pk is a unicode object, will return the string as is.

    example:

      GetUnicodeFromPrimaryKey('%E6%A4%9C%E8%A8%BC%E5%8B%95%E4%BD%9C1_121122')
      returns: u'\u691c\u8a3c\u52d5\u4f5c1_121122'
    """
    return uriutils.GetFilenameFromPrimaryKey(pk, primaryKeySeparator=uriutils.PRIMARY_KEY_SEPARATOR_AT)


def GetPrimaryKeyFromURI(uri):
    """
    example:

      GetPrimaryKeyFromURI(u'mujin:/\u691c\u8a3c\u52d5\u4f5c1_121122.mujin.dae')
      returns u'%E6%A4%9C%E8%A8%BC%E5%8B%95%E4%BD%9C1_121122'
    """
    return uriutils.GetPrimaryKeyFromURI(uri, fragmentSeparator=uriutils.FRAGMENT_SEPARATOR_AT, primaryKeySeparator=uriutils.PRIMARY_KEY_SEPARATOR_AT)


def _FormatHTTPDate(dt):
    """Return a string representation of a date according to RFC 1123 (HTTP/1.1).

    The supplied date must be in UTC.
    """
    weekday = ['Mon', 'Tue', 'Wed', 'Thu', 'Fri', 'Sat', 'Sun'][dt.weekday()]
    month = ['Jan', 'Feb', 'Mar', 'Apr', 'May', 'Jun', 'Jul', 'Aug', 'Sep', 'Oct', 'Nov', 'Dec'][dt.month - 1]
    return '%s, %02d %s %04d %02d:%02d:%02d GMT' % (weekday, dt.day, month, dt.year, dt.hour, dt.minute, dt.second)


class ControllerClient(object):
    """mujin controller client base
    """
    _webclient = None
    _userinfo = None  # a dict storing user info, like locale

    controllerurl = ''  # url to controller
    controllerusername = ''  # username to login with
    controllerpassword = ''  # password to login with

    controllerIp = ''  # hostname of the controller web server
    controllerPort = 80  # port of the controller web server

    def __init__(self, controllerurl='http://127.0.0.1', controllerusername='', controllerpassword=''):
        """logs into the mujin controller
        :param controllerurl: url of the mujin controller, e.g. http://controller14
        :param controllerusername: username of the mujin controller, e.g. testuser
        :param controllerpassword: password of the mujin controller
        """

        # parse controllerurl
        scheme, netloc, path, params, query, fragment = urlparse.urlparse(controllerurl)

        # parse any credential in the url
        if '@' in netloc:
            creds, netloc = netloc.rsplit('@', 1)
            self.controllerusername, self.controllerpassword = creds.split(':', 1)

        # parse ip (hostname really) and port
        self.controllerIp = netloc.split(':', 1)[0]
        self.controllerPort = 80
        if ':' in netloc:
            hostname, port = netloc.split(':')
            self.controllerIp = hostname
            self.controllerPort = int(port)

        self.controllerurl = urlparse.urlunparse((scheme, netloc, '', '', '', ''))
        self.controllerusername = controllerusername or self.controllerusername
        self.controllerpassword = controllerpassword or self.controllerpassword

        self._userinfo = {
            'username': self.controllerusername,
            'locale': os.environ.get('LANG', ''),
        }
        self._webclient = controllerclientraw.ControllerWebClient(self.controllerurl, self.controllerusername, self.controllerpassword)

    def __del__(self):
        self.Destroy()

    def Destroy(self):
        self.SetDestroy()

        if self._webclient is not None:
            self._webclient.Destroy()
            self._webclient = None

    def SetDestroy(self):
        if self._webclient is not None:
            self._webclient.SetDestroy()

    def SetLocale(self, locale):
        self._userinfo['locale'] = locale
        self._webclient.SetLocale(locale)

    def RestartController(self):
        """ restarts controller
        """
        self._webclient.Request('POST', '/restartserver/', timeout=1)
        # no reason to check response since it's probably an error (server is restarting after all)

    def IsLoggedIn(self):
        return True

    def Login(self, timeout=5):
        """Force webclient to login if it is not currently logged in. Useful for checking that the credential works.
        """
        self.Ping(timeout=timeout)

    def Ping(self, usewebapi=True, timeout=5):
        """Sends a dummy HEAD request to api endpoint
        """
        assert(usewebapi)
        response = self._webclient.Request('HEAD', u'/u/%s' % self.controllerusername, timeout=timeout)
        if response.status_code != 200:
            raise ControllerClientError(_('failed to ping controller, status code is: %d') % response.status_code)

    #
    # Scene related
    #

    def UploadSceneFile(self, f, timeout=5):
        """uploads a file managed by file handle f

        """
        return self.UploadFile(f, timeout=timeout)

    def GetScenes(self, fields=None, offset=0, limit=0, usewebapi=True, timeout=5, **kwargs):
        """list all available scene on controller
        """
        assert(usewebapi)
        params = {
            'offset': offset,
            'limit': limit,
        }
        params.update(kwargs)
        return self._webclient.APICall('GET', u'scene/', fields=fields, timeout=timeout, params=params)['objects']

    def GetScene(self, pk, fields=None, usewebapi=True, timeout=5):
        """returns requested scene
        """
        assert(usewebapi)
        return self._webclient.APICall('GET', u'scene/%s/' % pk, fields=fields, timeout=timeout)

    def GetObject(self, pk, fields=None, usewebapi=True, timeout=5):
        """returns requested object
        """
        assert(usewebapi)
        return self._webclient.APICall('GET', u'object/%s/' % pk, fields=fields, timeout=timeout)

    def SetObject(self, pk, objectdata, fields=None, usewebapi=True, timeout=5):
        """do partial update on object resource
        """
        assert(usewebapi)
        return self._webclient.APICall('PUT', u'object/%s/' % pk, data=objectdata, fields=fields, timeout=timeout)

    def GetRobot(self, pk, fields=None, usewebapi=True, timeout=5):
        """returns requested robot
        """
        assert(usewebapi)
        return self._webclient.APICall('GET', u'robot/%s/' % pk, fields=fields, timeout=timeout)

    def SetRobot(self, pk, robotdata, fields=None, usewebapi=True, timeout=5):
        """do partial update on robot resource
        """
        assert(usewebapi)
        return self._webclient.APICall('PUT', u'robot/%s/' % pk, data=robotdata, fields=fields, timeout=timeout)

    #
    # Scene related
    #

    def CreateScene(self, scenedata, fields=None, usewebapi=True, timeout=5):
        assert(usewebapi)
        return self._webclient.APICall('POST', u'scene/', data=scenedata, fields=fields, timeout=timeout)

    def SetScene(self, scenepk, scenedata, fields=None, usewebapi=True, timeout=5):
        assert(usewebapi)
        return self._webclient.APICall('PUT', u'scene/%s/' % scenepk, data=scenedata, fields=fields, timeout=timeout)

    def DeleteScene(self, scenepk, usewebapi=True, timeout=5):
        assert(usewebapi)
        return self._webclient.APICall('DELETE', u'scene/%s/' % scenepk, timeout=timeout)

    #
    # InstObject related
    #

    def CreateSceneInstObject(self, scenepk, instobjectdata, fields=None, usewebapi=True, timeout=5):
        assert(usewebapi)
        return self._webclient.APICall('POST', u'scene/%s/instobject/' % scenepk, data=instobjectdata, fields=fields, timeout=timeout)

    def GetSceneInstObjects(self, scenepk, fields=None, usewebapi=True, timeout=5):
        """ returns the instance objects of the scene
        """
        assert(usewebapi)
        return self._webclient.APICall('GET', u'scene/%s/instobject/' % scenepk, fields=fields, timeout=timeout)['objects']

    def GetSceneInstObject(self, scenepk, instobjectpk, fields=None, usewebapi=True, timeout=5):
        """ returns the instance objects of the scene
        """
        assert(usewebapi)
        return self._webclient.APICall('GET', u'scene/%s/instobject/%s' % (scenepk, instobjectpk), fields=fields, timeout=timeout)

    def SetSceneInstObject(self, scenepk, instobjectpk, instobjectdata, fields=None, usewebapi=True, timeout=5):
        """sets the instobject values via a WebAPI PUT call
        :param instobjectdata: key-value pairs of the data to modify on the instobject
        """
        assert(usewebapi)
        return self._webclient.APICall('PUT', u'scene/%s/instobject/%s/' % (scenepk, instobjectpk), data=instobjectdata, fields=fields, timeout=timeout)

    def DeleteSceneInstObject(self, scenepk, instobjectpk, usewebapi=True, timeout=5):
        assert(usewebapi)
        return self._webclient.APICall('DELETE', u'scene/%s/instobject/%s/' % (scenepk, instobjectpk), timeout=timeout)

    #
    # IKParam related
    #

    def CreateObjectIKParam(self, objectpk, ikparamdata, fields=None, usewebapi=True, timeout=5):
        assert(usewebapi)
        return self._webclient.APICall('POST', u'object/%s/ikparam/' % objectpk, data=ikparamdata, fields=fields, timeout=timeout)

    def SetObjectIKParam(self, objectpk, ikparampk, ikparamdata, fields=None, usewebapi=True, timeout=5):
        """sets the instobject values via a WebAPI PUT call
        :param instobjectdata: key-value pairs of the data to modify on the instobject
        """
        assert(usewebapi)
        return self._webclient.APICall('PUT', u'object/%s/ikparam/%s/' % (objectpk, ikparampk), data=ikparamdata, fields=fields, timeout=timeout)

    def DeleteObjectIKParam(self, objectpk, ikparampk, usewebapi=True, timeout=5):
        assert(usewebapi)
        return self._webclient.APICall('DELETE', u'object/%s/ikparam/%s/' % (objectpk, ikparampk), timeout=timeout)

    #
    # GraspSet related
    #

    def CreateObjectGraspSet(self, objectpk, graspsetdata, fields=None, usewebapi=True, timeout=5):
        assert(usewebapi)
        return self._webclient.APICall('POST', u'object/%s/graspset/' % objectpk, data=graspsetdata, fields=fields, timeout=timeout)

    def SetObjectGraspSet(self, objectpk, graspsetpk, graspsetdata, fields=None, usewebapi=True, timeout=5):
        """sets the instobject values via a WebAPI PUT call
        :param instobjectdata: key-value pairs of the data to modify on the instobject
        """
        assert(usewebapi)
        return self._webclient.APICall('PUT', u'object/%s/graspset/%s/' % (objectpk, graspsetpk), data=graspsetdata, fields=fields, timeout=timeout)

    def DeleteObjectGraspSet(self, objectpk, graspsetpk, usewebapi=True, timeout=5):
        assert(usewebapi)
        return self._webclient.APICall('DELETE', u'object/%s/graspset/%s/' % (objectpk, graspsetpk), timeout=timeout)

    #
    # Link related
    #

    def CreateObjectLink(self, objectpk, linkdata, fields=None, usewebapi=True, timeout=5):
        assert(usewebapi)
        return self._webclient.APICall('POST', u'object/%s/link/' % objectpk, data=linkdata, fields=fields, timeout=timeout)

    def SetObjectLink(self, objectpk, linkpk, linkdata, fields=None, usewebapi=True, timeout=5):
        """sets the instobject values via a WebAPI PUT call
        :param instobjectdata: key-value pairs of the data to modify on the instobject
        """
        assert(usewebapi)
        return self._webclient.APICall('PUT', u'object/%s/link/%s/' % (objectpk, linkpk), data=linkdata, fields=fields, timeout=timeout)

    def DeleteObjectLink(self, objectpk, linkpk, usewebapi=True, timeout=5):
        assert(usewebapi)
        return self._webclient.APICall('DELETE', u'object/%s/link/%s/' % (objectpk, linkpk), timeout=timeout)

    #
    # Attachment related
    #

    def CreateObjectAttachment(self, objectpk, attachmentdata, fields=None, usewebapi=True, timeout=5):
        assert(usewebapi)
        return self._webclient.APICall('POST', u'object/%s/attachment/' % objectpk, data=attachmentdata, fields=fields, timeout=timeout)

    def SetObjectAttachment(self, objectpk, attachmentpk, attachmentdata, fields=None, usewebapi=True, timeout=5):
        assert(usewebapi)
        return self._webclient.APICall('PUT', u'object/%s/attachment/%s/' % (objectpk, attachmentpk), data=attachmentdata, fields=fields, timeout=timeout)

    def DeleteObjectAttachment(self, objectpk, attachmentpk, usewebapi=True, timeout=5):
        assert(usewebapi)
        return self._webclient.APICall('DELETE', u'object/%s/attachment/%s/' % (objectpk, attachmentpk), timeout=timeout)

    #
    # Geometry related
    #

    def CreateObjectGeometry(self, objectpk, geometrydata, fields=None, usewebapi=True, timeout=5):
        assert(usewebapi)
        return self._webclient.APICall('POST', u'object/%s/geometry/' % objectpk, data=geometrydata, fields=fields, timeout=timeout)

    def SetObjectGeometry(self, objectpk, geometrypk, geometrydata, fields=None, usewebapi=True, timeout=5):
        """sets the instobject values via a WebAPI PUT call
        :param instobjectdata: key-value pairs of the data to modify on the instobject
        """
        assert(usewebapi)
        return self._webclient.APICall('PUT', u'object/%s/geometry/%s/' % (objectpk, geometrypk), data=geometrydata, fields=fields, timeout=timeout)

    def SetObjectGeometryMesh(self, objectpk, geometrypk, data, formathint='stl', unit='mm', usewebapi=True, timeout=5):
        """upload binary file content of a cad file to be set as the mesh for the geometry
        """
        assert(usewebapi)
        assert(formathint == 'stl')  # for now, only support stl

        headers = {'Content-Type': 'application/sla'}
        params = {'unit': unit}
        return self._webclient.APICall('PUT', u'object/%s/geometry/%s/' % (objectpk, geometrypk), params=params, data=data, headers=headers, timeout=timeout)

    def DeleteObjectGeometry(self, objectpk, geometrypk, usewebapi=True, timeout=5):
        assert(usewebapi)
        return self._webclient.APICall('DELETE', u'object/%s/geometry/%s/' % (objectpk, geometrypk), timeout=timeout)

    def GetObjectGeometries(self, objectpk, mesh=False, fields=None, usewebapi=True, timeout=5):
        assert(usewebapi)
        params = {}
        if mesh:
            params['mesh'] = '1'
        return self._webclient.APICall('GET', u'object/%s/geometry/' % objectpk, params=params, fields=fields, timeout=timeout)['geometries']

    #
    # Object Tools related
    #

    def GetRobotTools(self, robotpk, fields=None, usewebapi=True, timeout=5):
        assert(usewebapi)
        return self._webclient.APICall('GET', u'robot/%s/tool/' % robotpk, fields=fields, timeout=timeout)['tools']

    def GetRobotTool(self, robotpk, toolpk, fields=None, usewebapi=True, timeout=5):
        assert(usewebapi)
        return self._webclient.APICall('GET', u'robot/%s/tool/%s/' % (robotpk, toolpk), fields=fields, timeout=timeout)

    def CreateRobotTool(self, robotpk, tooldata, fields=None, usewebapi=True, timeout=5):
        assert(usewebapi)
        return self._webclient.APICall('POST', u'robot/%s/tool/' % robotpk, data=tooldata, fields=fields, timeout=timeout)

    def SetRobotTool(self, robotpk, toolpk, tooldata, fields=None, usewebapi=True, timeout=5):
        """sets the tool values via a WebAPI PUT call
        :param tooldata: key-value pairs of the data to modify on the tool
        """
        assert(usewebapi)
        return self._webclient.APICall('PUT', u'robot/%s/tool/%s/' % (robotpk, toolpk), data=tooldata, fields=fields, timeout=timeout)

    def DeleteRobotTool(self, robotpk, toolpk, usewebapi=True, timeout=5):
        assert(usewebapi)
        return self._webclient.APICall('DELETE', u'robot/%s/tool/%s/' % (robotpk, toolpk), timeout=timeout)

    #
    # InstObject Tools related
    #

    def GetInstRobotTools(self, scenepk, instobjectpk, fields=None, usewebapi=True, timeout=5):
        assert(usewebapi)
        return self._webclient.APICall('GET', u'scene/%s/instobject/%s/tool/' % (scenepk, instobjectpk), fields=fields, timeout=timeout)['tools']

    def GetInstRobotTool(self, scenepk, instobjectpk, toolpk, fields=None, usewebapi=True, timeout=5):
        assert(usewebapi)
        return self._webclient.APICall('GET', u'scene/%s/instobject/%s/tool/%s' % (scenepk, instobjectpk, toolpk), fields=fields, timeout=timeout)

    def CreateInstRobotTool(self, scenepk, instobjectpk, tooldata, fields=None, usewebapi=True, timeout=5):
        assert(usewebapi)
        return self._webclient.APICall('POST', u'scene/%s/instobject/%s/tool/' % (scenepk, instobjectpk), data=tooldata, fields=fields, timeout=timeout)

    def SetInstRobotTool(self, scenepk, instobjectpk, toolpk, tooldata, fields=None, usewebapi=True, timeout=5):
        """sets the tool values via a WebAPI PUT call
        :param tooldata: key-value pairs of the data to modify on the tool
        """
        assert(usewebapi)
        return self._webclient.APICall('PUT', u'scene/%s/instobject/%s/tool/%s/' % (scenepk, instobjectpk, toolpk), data=tooldata, fields=fields, timeout=timeout)

    def DeleteInstRobotTool(self, scenepk, instobjectpk, toolpk, usewebapi=True, timeout=5):
        assert(usewebapi)
        return self._webclient.APICall('DELETE', u'scene/%s/instobject/%s/tool/%s/' % (scenepk, instobjectpk, toolpk), timeout=timeout)

    #
    # Attached sensors related
    #

    def CreateRobotAttachedSensor(self, robotpk, attachedsensordata, fields=None, usewebapi=True, timeout=5):
        assert(usewebapi)
        return self._webclient.APICall('POST', u'robot/%s/attachedsensor/' % robotpk, data=attachedsensordata, fields=fields, timeout=timeout)

    def SetRobotAttachedSensor(self, robotpk, attachedsensorpk, attachedsensordata, fields=None, usewebapi=True, timeout=5):
        """sets the attachedsensor values via a WebAPI PUT call
        :param attachedsensordata: key-value pairs of the data to modify on the attachedsensor
        """
        assert(usewebapi)
        return self._webclient.APICall('PUT', u'robot/%s/attachedsensor/%s/' % (robotpk, attachedsensorpk), data=attachedsensordata, fields=fields, timeout=timeout)

    def DeleteRobotAttachedSensor(self, robotpk, attachedsensorpk, usewebapi=True, timeout=5):
        assert(usewebapi)
        return self._webclient.APICall('DELETE', u'robot/%s/attachedsensor/%s/' % (robotpk, attachedsensorpk), timeout=timeout)

    #
    # Task related
    #

    def GetSceneTasks(self, scenepk, fields=None, offset=0, limit=0, usewebapi=True, timeout=5):
        assert(usewebapi)
        return self._webclient.APICall('GET', u'scene/%s/task/' % scenepk, fields=fields, timeout=timeout, params={
            'offset': offset,
            'limit': limit,
        })['objects']

    def GetSceneTask(self, scenepk, taskpk, fields=None, usewebapi=True, timeout=5):
        assert(usewebapi)
        return self._webclient.APICall('GET', u'scene/%s/task/%s/' % (scenepk, taskpk), fields=fields, timeout=timeout)

    def CreateSceneTask(self, scenepk, taskdata, fields=None, usewebapi=True, timeout=5):
        assert(usewebapi)
        return self._webclient.APICall('POST', u'scene/%s/task/' % scenepk, data=taskdata, fields=fields, timeout=timeout)

    def SetSceneTask(self, scenepk, taskpk, taskdata, fields=None, usewebapi=True, timeout=5):
        assert(usewebapi)
        self._webclient.APICall('PUT', u'scene/%s/task/%s/' % (scenepk, taskpk), data=taskdata, fields=fields, timeout=timeout)

    def DeleteSceneTask(self, scenepk, taskpk, usewebapi=True, timeout=5):
        assert(usewebapi)
        self._webclient.APICall('DELETE', u'scene/%s/task/%s/' % (scenepk, taskpk), timeout=timeout)

    #
    # Result related
    #

    def GetResult(self, resultpk, fields=None, usewebapi=True, timeout=5):
        assert(usewebapi)
        return self._webclient.APICall('GET', u'planningresult/%s/' % resultpk, fields=fields, timeout=timeout)

    def GetBinpickingResult(self, resultpk, fields=None, usewebapi=True, timeout=5):
        assert(UserWarning)
        return self._webclient.APICall('GET', u'binpickingresult/%s' % resultpk, fields=fields, timeout=timeout)

    def GetResultProgram(self, resultpk, programtype=None, format='dat', usewebapi=True, timeout=5):
        assert(usewebapi)
        params = {'format': format}
        if programtype is not None and len(programtype) > 0:
            params['type'] = programtype
        # custom http call because APICall currently only supports json
        response = self._webclient.Request('GET', u'/api/v1/planningresult/%s/program/' % resultpk, params=params, timeout=timeout)
        assert(response.status_code == 200)
        return response.content

    def SetResult(self, resultpk, resultdata, fields=None, usewebapi=True, timeout=5):
        assert(usewebapi)
        self._webclient.APICall('PUT', u'planningresult/%s/' % resultpk, data=resultdata, fields=fields, timeout=timeout)

    def DeleteResult(self, resultpk, usewebapi=True, timeout=5):
        assert(usewebapi)
        self._webclient.APICall('DELETE', u'planningresult/%s/' % resultpk, timeout=timeout)

    #
    # Job related
    #

    def GetJobs(self, fields=None, offset=0, limit=0, usewebapi=True, timeout=5):
        assert(usewebapi)
        return self._webclient.APICall('GET', u'job/', fields=fields, timeout=timeout, params={
            'offset': offset,
            'limit': limit,
        })['objects']

    def DeleteJob(self, jobpk, usewebapi=True, timeout=5):
        """ cancels the job with the corresponding jobk
        """
        assert(usewebapi)
        self._webclient.APICall('DELETE', u'job/%s/' % jobpk, timeout=timeout)

    def DeleteJobs(self, usewebapi=True, timeout=5):
        """ cancels all jobs
        """
        # cancel on the zmq configure socket first

        if usewebapi:
            self._webclient.APICall('DELETE', u'job/', timeout=timeout)

    #
    # Order Cycle Log
    #

    def GetOrderCycleLogs(self, fields=None, offset=0, limit=0, usewebapi=True, timeout=5, **kwargs):
        assert(usewebapi)
        params = {
            'offset': offset,
            'limit': limit,
        }
        params.update(kwargs)
        return self._webclient.APICall('GET', u'orderCycleLog/', fields=fields, timeout=timeout, params=params)['objects']

    def CreateOrderCycleLog(self, cycleIndex, dateCycleStartProcessing, orderId, orderCycleLog, controllerId, reporterControllerId=None, reporterDateCreated=None, fields=None, usewebapi=True, timeout=5):
        assert(usewebapi)
        return self._webclient.APICall('POST', u'orderCycleLog/', data={
            'cycleIndex': cycleIndex,
            'dateCycleStartProcessing': dateCycleStartProcessing,
            'orderId': orderId,
            'orderCycleLog': orderCycleLog,
            'controllerId': controllerId,
            'reporterControllerId': reporterControllerId,
            'reporterDateCreated': reporterDateCreated,
        }, fields=fields, timeout=timeout)

    #
    # Controller State
    #

    def GetControllerState(self, controllerId, fields=None, usewebapi=True, timeout=3):
        assert(usewebapi)
        return self._webclient.APICall('GET', u'controllerState/%s/' % controllerId, fields=fields, timeout=timeout)

    #
    # Geometry related
    #

    def GetObjectGeometry(self, objectpk, usewebapi=True, timeout=5):
        """ return a list of geometries (a dictionary with key: positions, indices)) of given object
        """
        import numpy
        assert(usewebapi)
        response = self._webclient.APICall('GET', u'object/%s/scenejs/' % objectpk, timeout=timeout)
        geometries = []
        for encodedGeometry in response['geometries']:
            geometry = {}
            positions = numpy.fromstring(base64.b64decode(encodedGeometry['positions_base64']), dtype=float)
            positions.resize(len(positions) / 3, 3)
            geometry['positions'] = positions
            indices = numpy.fromstring(base64.b64decode(encodedGeometry['indices_base64']), dtype=numpy.uint32)
            indices.resize(len(indices) / 3, 3)
            geometry['indices'] = indices
            geometries.append(geometry)
        return geometries

    #
    # Instobject related
    #

    def GetSceneInstanceObjectsViaWebapi(self, scenepk, fields=None, usewebapi=True, timeout=5):
        assert(usewebapi)
        return self._webclient.APICall('GET', u'scene/%s/instobject/' % scenepk, fields=fields, timeout=timeout)['objects']

    #
    # Sensor mappings related
    #

    def GetSceneSensorMapping(self, scenepk=None, usewebapi=True, timeout=5):
        """ return the camerafullname to cameraid mapping. e.g. {'sourcecamera/ensenso_l_rectified': '150353', 'sourcecamera/ensenso_r_rectified':'150353_Right' ...}
        """
        assert(usewebapi)
        if scenepk is None:
            scenepk = self.scenepk
        instobjects = self._webclient.APICall('GET', u'scene/%s/instobject/' % scenepk, timeout=timeout)['objects']
        sensormapping = {}
        for instobject in instobjects:
            if len(instobject['attachedsensors']) > 0:
                attachedsensors = self._webclient.APICall('GET', u'robot/%s/attachedsensor/' % instobject['object_pk'])['attachedsensors']
                for attachedsensor in attachedsensors:
                    camerafullname = instobject['name'] + '/' + attachedsensor['name']
                    if 'hardware_id' in attachedsensor['sensordata']:
                        sensormapping[camerafullname] = attachedsensor['sensordata']['hardware_id']
                    else:
                        sensormapping[camerafullname] = None
                        log.warn(u'attached sensor %s/%s does not have hardware_id', instobject['name'], attachedsensor.get('name', None))
        return sensormapping

    def SetSceneSensorMapping(self, sensormapping, scenepk=None, usewebapi=True, timeout=5):
        """
        :param sensormapping: the camerafullname to cameraid mapping. e.g. {'sourcecamera/ensenso_l_rectified': '150353', 'sourcecamera/ensenso_r_rectified':'150353_Right' ...}
        """
        assert(usewebapi)
        if scenepk is None:
            scenepk = self.scenepk
        instobjects = self._webclient.APICall('GET', u'scene/%s/instobject/' % scenepk, params={'limit': 0}, fields='attachedsensors,object_pk,name', timeout=timeout)['objects']
        cameracontainernames = set([camerafullname.split('/')[0] for camerafullname in sensormapping.keys()])
        sensormapping = dict(sensormapping)
        for instobject in instobjects:
            if len(instobject['attachedsensors']) > 0 and instobject['name'] in cameracontainernames:
                cameracontainerpk = instobject['object_pk']
                attachedsensors = self._webclient.APICall('GET', u'robot/%s/attachedsensor/' % cameracontainerpk)['attachedsensors']
                for attachedsensor in attachedsensors:
                    camerafullname = instobject['name'] + '/' + attachedsensor['name']
                    cameraid = attachedsensor['sensordata'].get('hardware_id', None)
                    sensorpk = attachedsensor['pk']
                    if camerafullname in sensormapping.keys():
                        if cameraid != sensormapping[camerafullname]:
                            self._webclient.APICall('PUT', u'robot/%s/attachedsensor/%s' % (cameracontainerpk, sensorpk), data={'sensordata': {'hardware_id': str(sensormapping[camerafullname])}})
                        del sensormapping[camerafullname]
        if sensormapping:
            raise ControllerClientError(_('some sensors are not found in scene: %r') % sensormapping.keys())

    #
    # File related
    #

    def UploadFile(self, f, filename=None, timeout=10):
        """uploads a file managed by file handle f
        """
        data = {}
        if filename:
            data['filename'] = filename
        response = self._webclient.Request('POST', '/fileupload', files={'file': f}, data=data, timeout=timeout)
        if response.status_code in (200,):
            try:
                return response.json()['filename']
            except Exception as e:
                log.exception('failed to upload file: %s', e)
        raise ControllerClientError(response.content.decode('utf-8'))

    def DeleteFile(self, filename, timeout=10):
        response = self._webclient.Request('POST', '/file/delete/', data={'filename': filename}, timeout=timeout)
        if response.status_code in (200,):
            try:
                return response.json()['filename']
            except Exception as e:
                log.exception('failed to delete file: %s', e)
        raise ControllerClientError(response.content.decode('utf-8'))

    def ListFiles(self, dirname='', timeout=2):
        response = self._webclient.Request('GET', '/file/list/', params={'dirname': dirname}, timeout=timeout)
        if response.status_code in (200, 404):
            try:
                return response.json()
            except Exception as e:
                log.exception('failed to delete file: %s', e)
        raise ControllerClientError(response.content.decode('utf-8'))

    def FileExists(self, path, timeout=5):
        """check if a file exists on server
        """
        response = self._webclient.Request('HEAD', u'/u/%s/%s' % (self.controllerusername, path.rstrip('/')), timeout=timeout)
        if response.status_code not in [200, 301, 404]:
            raise ControllerClientError(response.content.decode('utf-8'))
        return response.status_code != 404

    def DownloadFile(self, filename, ifmodifiedsince=None, timeout=5):
        """downloads a file given filename

        :return: a streaming response
        """
        headers = {}
        if ifmodifiedsince:
            headers['If-Modified-Since'] = _FormatHTTPDate(ifmodifiedsince)
        response = self._webclient.Request('GET', u'/u/%s/%s' % (self.controllerusername, filename), headers=headers, stream=True, timeout=timeout)
        if ifmodifiedsince and response.status_code == 304:
            return response
        if response.status_code != 200:
            raise ControllerClientError(response.content.decode('utf-8'))
        return response

    def FlushAndDownloadFile(self, filename, timeout=5):
        """downloads a file given filename

        :return: a streaming response
        """
        response = self._webclient.Request('GET', '/file/download/', params={'filename': filename}, stream=True, timeout=timeout)
        if response.status_code != 200:
            raise ControllerClientError(response.content.decode('utf-8'))
        return response

    def HeadFile(self, filename, timeout=5):
        """Perform a HEAD operation on given filename to retrieve metadata.

        :return: a dict containing keys like modified and size
        """
        path = u'/u/%s/%s' % (self.controllerusername, filename.rstrip('/'))
        response = self._webclient.Request('HEAD', path, timeout=timeout)
        if response.status_code not in [200]:
            raise ControllerClientError(response.content.decode('utf-8'))
        return {
            'modified': datetime.datetime(*email.utils.parsedate(response.headers['Last-Modified'])[:6]),
            'size': int(response.headers['Content-Length']),
        }

    def FlushCache(self, timeout=5):
        """flush pending changes in cache to disk
        """
        response = self._webclient.Request('POST', '/flushcache/', timeout=timeout)
        if response.status_code != 200:
            raise ControllerClientError(response.content.decode('utf-8'))

    #
    # Log related
    #

    def GetUserLog(self, category, level='DEBUG', keyword=None, limit=None, cursor=None, includecursor=False, forward=False, timeout=2):
        """ restarts controller
        """
        params = {
            'keyword': (keyword or '').strip(),
            'cursor': (cursor or '').strip(),
            'includecursor': 'true' if includecursor else 'false',
            'forward': 'true' if forward else 'false',
            'limit': str(limit or 0),
            'level': level,
        }

        response = self._webclient.Request('GET', '/log/user/%s/' % category, params=params, timeout=timeout)
        if response.status_code != 200:
            raise ControllerClientError(_('Failed to retrieve user log, status code is %d') % response.status_code)
        return response.json()

    #
    # Query list of scenepks based on barcdoe field
    #

    def QueryScenePKsByBarcodes(self, barcodes, timeout=2):
        response = self._webclient.Request('GET', '/query/barcodes/', params={'barcodes': ','.join(barcodes)})
        if response.status_code != 200:
            raise ControllerClientError(_('Failed to query scenes based on barcode, status code is %d') % response.status_code)
        return response.json()

    #
    # Report stats to registration controller
    #

    def ReportStats(self, data, timeout=5):
        response = self._webclient.Request('POST', '/stats/', data=json.dumps(data), headers={'Content-Type': 'application/json'}, timeout=timeout)
        if response.status_code != 200:
            raise ControllerClientError(_('Failed to upload stats, status code is %d') % response.status_code)

    #
    # Config.
    #

    def GetConfig(self, timeout=5):
        response = self._webclient.Request('GET', '/config/', timeout=timeout)
        if response.status_code != 200:
            raise ControllerClientError(_('Failed to retrieve configuration from controller, status code is %d') % response.status_code)
        return response.json()

<<<<<<< HEAD

    def GetSystemInfo(self, timeout=3):
        response = self._webclient.Request('GET', '/systeminfo/')
        if response.status_code != 200:
            raise ControllerClientError(_('Failed to retrieve system info from controller, status code is %d') % response.status_code)
        return response.json()
=======
    #
    # Reference Object PKs.
    #

    def ModifySceneAddReferenceObjectPK(self, scenepk, referenceobjectpk, timeout=5):
        """
        Add a referenceobjectpk to the scene.
        """
        response = self._webclient.Request('POST', '/referenceobjectpks/add/', data=json.dumps({
            'scenepk': scenepk,
            'referenceobjectpk': referenceobjectpk,
        }), headers={'Content-Type': 'application/json'}, timeout=timeout)
        if response.status_code != 200:
            raise ControllerClientError(_('Failed to add referenceobjectpk %r to scene %r, status code is %d') % (referenceobjectpk, scenepk, response.status_code))

    def ModifySceneRemoveReferenceObjectPK(self, scenepk, referenceobjectpk, timeout=5):
        """
        Remove a referenceobjectpk from the scene.
        """
        response = self._webclient.Request('POST', '/referenceobjectpks/remove/', data=json.dumps({
            'scenepk': scenepk,
            'referenceobjectpk': referenceobjectpk,
        }), headers={'Content-Type': 'application/json'}, timeout=timeout)
        if response.status_code != 200:
            raise ControllerClientError(_('Failed to remove referenceobjectpk %r from scene %r, status code is %d') % (referenceobjectpk, scenepk, response.status_code))
>>>>>>> 5706c7d7
<|MERGE_RESOLUTION|>--- conflicted
+++ resolved
@@ -780,14 +780,12 @@
             raise ControllerClientError(_('Failed to retrieve configuration from controller, status code is %d') % response.status_code)
         return response.json()
 
-<<<<<<< HEAD
-
     def GetSystemInfo(self, timeout=3):
         response = self._webclient.Request('GET', '/systeminfo/')
         if response.status_code != 200:
             raise ControllerClientError(_('Failed to retrieve system info from controller, status code is %d') % response.status_code)
         return response.json()
-=======
+
     #
     # Reference Object PKs.
     #
@@ -813,4 +811,3 @@
         }), headers={'Content-Type': 'application/json'}, timeout=timeout)
         if response.status_code != 200:
             raise ControllerClientError(_('Failed to remove referenceobjectpk %r from scene %r, status code is %d') % (referenceobjectpk, scenepk, response.status_code))
->>>>>>> 5706c7d7
