# -*- coding: utf-8 -*-
# Copyright (C) 2012-2015 MUJIN Inc
"""
Mujin controller client
"""

# system imports
import os
import datetime
import base64
import email.utils

# mujin imports
from . import json
from . import ControllerClientError
from . import controllerclientraw
from . import ugettext as _
from . import json
from . import urlparse
from . import uriutils

# logging
<<<<<<< HEAD
import logging
log = logging.getLogger(__name__)

=======
from logging import getLogger
log = getLogger(__name__)
>>>>>>> b18064a5

# the outside world uses this specifier to signify a '#' specifier. This is needed
# because '#' in URL parsing is a special role
id_separator = u'@'


def GetFilenameFromURI(uri, mujinpath):
    """returns the filesystem path that the URI points to.
    :param uri: points to mujin:/ resource

    example:

      GetFilenameFromURI(u'mujin:/\u691c\u8a3c\u52d5\u4f5c1_121122.mujin.dae',u'/var/www/media/u/testuser')
      returns: (ParseResult(scheme=u'mujin', netloc='', path=u'/\u691c\u8a3c\u52d5\u4f5c1_121122.mujin.dae', params='', query='', fragment=''), u'/var/www/media/u/testuser/\u691c\u8a3c\u52d5\u4f5c1_121122.mujin.dae')
    """
    return uriutils.GetFilenameFromURI(uri, mujinpath)


def GetURIFromPrimaryKey(pk):
    """Given the encoded primary key (has to be str object), returns the unicode URL.
    If pk is a unicode object, will use inside url as is, otherwise will decode

    example:

      GetURIFromPrimaryKey('%E6%A4%9C%E8%A8%BC%E5%8B%95%E4%BD%9C1_121122')
      returns: u'mujin:/\u691c\u8a3c\u52d5\u4f5c1_121122.mujin.dae'
    """
    return uriutils.GetURIFromPrimaryKey(pk, primarykeyseparator='@', fragmentseparator='@')


def GetUnicodeFromPrimaryKey(pk):
    """Given the encoded primary key (has to be str object), returns the unicode string.
    If pk is a unicode object, will return the string as is.

    example:

      GetUnicodeFromPrimaryKey('%E6%A4%9C%E8%A8%BC%E5%8B%95%E4%BD%9C1_121122')
      returns: u'\u691c\u8a3c\u52d5\u4f5c1_121122'
    """
    return uriutils.GetFilenameFromPrimaryKey(pk, primarykeyseparator='@')


def GetPrimaryKeyFromURI(uri):
    """
    example:

      GetPrimaryKeyFromURI(u'mujin:/\u691c\u8a3c\u52d5\u4f5c1_121122.mujin.dae')
      returns u'%E6%A4%9C%E8%A8%BC%E5%8B%95%E4%BD%9C1_121122'
    """
    return uriutils.GetPrimaryKeyFromURI(uri, allowfragments=True, fragmentseparator='@', primarykeyseparator='@')


def FormatHTTPDate(dt):
    """Return a string representation of a date according to RFC 1123 (HTTP/1.1).

    The supplied date must be in UTC.
    """
    weekday = ['Mon', 'Tue', 'Wed', 'Thu', 'Fri', 'Sat', 'Sun'][dt.weekday()]
    month = ['Jan', 'Feb', 'Mar', 'Apr', 'May', 'Jun', 'Jul', 'Aug', 'Sep', 'Oct', 'Nov', 'Dec'][dt.month - 1]
    return '%s, %02d %s %04d %02d:%02d:%02d GMT' % (weekday, dt.day, month, dt.year, dt.hour, dt.minute, dt.second)


class ControllerClient(object):
    """mujin controller client base
    """
    _webclient = None
    _userinfo = None  # a dict storing user info, like locale

    controllerurl = ''  # url to controller
    controllerusername = ''  # username to login with
    controllerpassword = ''  # password to login with

    controllerIp = ''  # hostname of the controller web server
    controllerPort = 80  # port of the controller web server

    def __init__(self, controllerurl='http://127.0.0.1', controllerusername='', controllerpassword=''):
        """logs into the mujin controller
        :param controllerurl: url of the mujin controller, e.g. http://controller14
        :param controllerusername: username of the mujin controller, e.g. testuser
        :param controllerpassword: password of the mujin controller
        """

        # parse controllerurl
        scheme, netloc, path, params, query, fragment = urlparse.urlparse(controllerurl)

        # parse any credential in the url
        if '@' in netloc:
            creds, netloc = netloc.rsplit('@', 1)
            self.controllerusername, self.controllerpassword = creds.split(':', 1)

        # parse ip (hostname really) and port
        self.controllerIp = netloc.split(':', 1)[0]
        self.controllerPort = 80
        if ':' in netloc:
            hostname, port = netloc.split(':')
            self.controllerIp = hostname
            self.controllerPort = int(port)

        self.controllerurl = urlparse.urlunparse((scheme, netloc, '', '', '', ''))
        self.controllerusername = controllerusername or self.controllerusername
        self.controllerpassword = controllerpassword or self.controllerpassword

        self._userinfo = {
            'username': self.controllerusername,
            'locale': os.environ.get('LANG', ''),
        }
        self._webclient = controllerclientraw.ControllerWebClient(self.controllerurl, self.controllerusername, self.controllerpassword)

    def __del__(self):
        self.Destroy()

    def Destroy(self):
        self.SetDestroy()

        if self._webclient is not None:
            self._webclient.Destroy()
            self._webclient = None

    def SetDestroy(self):
        if self._webclient is not None:
            self._webclient.SetDestroy()

    def SetLocale(self, locale):
        self._userinfo['locale'] = locale
        self._webclient.SetLocale(locale)

    def RestartController(self):
        """ restarts controller
        """
        self._webclient.Request('POST', '/restartserver/', timeout=1)
        # no reason to check response since it's probably an error (server is restarting after all)

    def IsLoggedIn(self):
        return True

    def Login(self, timeout=5):
        """Force webclient to login if it is not currently logged in. Useful for checking that the credential works.
        """
        self.Ping(timeout=timeout)

    def Ping(self, usewebapi=True, timeout=5):
        """Sends a dummy HEAD request to api endpoint
        """
        assert(usewebapi)
        response = self._webclient.Request('HEAD', u'/u/%s' % self.controllerusername, timeout=timeout)
        if response.status_code != 200:
            raise ControllerClientError(_('failed to ping controller, status code is: %d') % response.status_code)

    #
    # Scene related
    #

    def UploadSceneFile(self, f, timeout=5):
        """uploads a file managed by file handle f

        """
        return self.UploadFile(f, timeout=timeout)

    def GetScenes(self, fields=None, offset=0, limit=0, usewebapi=True, timeout=5, **kwargs):
        """list all available scene on controller
        """
        assert(usewebapi)
        url_params = {
            'offset': offset,
            'limit': limit,
        }
        url_params.update(kwargs)
        status, response = self._webclient.APICall('GET', u'scene/', fields=fields, timeout=timeout, url_params=url_params)
        assert(status == 200)
        return response['objects']

    def GetScene(self, pk, fields=None, usewebapi=True, timeout=5):
        """returns requested scene
        """
        assert(usewebapi)
        status, response = self._webclient.APICall('GET', u'scene/%s/' % pk, fields=fields, timeout=timeout)
        assert(status == 200)
        return response

    def GetObject(self, pk, fields=None, usewebapi=True, timeout=5):
        """returns requested object
        """
        assert(usewebapi)
        status, response = self._webclient.APICall('GET', u'object/%s/' % pk, fields=fields, timeout=timeout)
        assert(status == 200)
        return response

    def SetObject(self, pk, objectdata, fields=None, usewebapi=True, timeout=5):
        """do partial update on object resource
        """
        assert(usewebapi)
        status, response = self._webclient.APICall('PUT', u'object/%s/' % pk, data=objectdata, fields=fields, timeout=timeout)
        assert(status == 202)

    def GetRobot(self, pk, fields=None, usewebapi=True, timeout=5):
        """returns requested robot
        """
        assert(usewebapi)
        status, response = self._webclient.APICall('GET', u'robot/%s/' % pk, fields=fields, timeout=timeout)
        assert(status == 200)
        return response

    def SetRobot(self, pk, robotdata, fields=None, usewebapi=True, timeout=5):
        """do partial update on robot resource
        """
        assert(usewebapi)
        status, response = self._webclient.APICall('PUT', u'robot/%s/' % pk, data=robotdata, fields=fields, timeout=timeout)
        assert(status == 202)

    #
    # Scene related
    #

    def CreateScene(self, scenedata, fields=None, usewebapi=True, timeout=5):
        assert(usewebapi)
        status, response = self._webclient.APICall('POST', u'scene/', data=scenedata, fields=fields, timeout=timeout)
        assert(status == 201)
        return response

    def SetScene(self, scenepk, scenedata, fields=None, usewebapi=True, timeout=5):
        assert(usewebapi)
        status, response = self._webclient.APICall('PUT', u'scene/%s/' % scenepk, data=scenedata, fields=fields, timeout=timeout)
        assert(status == 202)

    def DeleteScene(self, scenepk, usewebapi=True, timeout=5):
        assert(usewebapi)
        status, response = self._webclient.APICall('DELETE', u'scene/%s/' % scenepk, timeout=timeout)
        assert(status == 204)

    #
    # InstObject related
    #

    def CreateSceneInstObject(self, scenepk, instobjectdata, fields=None, usewebapi=True, timeout=5):
        assert(usewebapi)
        status, response = self._webclient.APICall('POST', u'scene/%s/instobject/' % scenepk, data=instobjectdata, fields=fields, timeout=timeout)
        assert(status == 201)
        return response

    def GetSceneInstObjects(self, scenepk, fields=None, usewebapi=True, timeout=5):
        """ returns the instance objects of the scene
        """
        assert(usewebapi)
        status, response = self._webclient.APICall('GET', u'scene/%s/instobject/' % scenepk, fields=fields, timeout=timeout)
        assert(status == 200)
        return response['objects']

    def GetSceneInstObject(self, scenepk, instobjectpk, fields=None, usewebapi=True, timeout=5):
        """ returns the instance objects of the scene
        """
        assert(usewebapi)
        status, response = self._webclient.APICall('GET', u'scene/%s/instobject/%s' % (scenepk, instobjectpk), fields=fields, timeout=timeout)
        assert(status == 200)
        return response

    def SetSceneInstObject(self, scenepk, instobjectpk, instobjectdata, fields=None, usewebapi=True, timeout=5):
        """sets the instobject values via a WebAPI PUT call
        :param instobjectdata: key-value pairs of the data to modify on the instobject
        """
        assert(usewebapi)
        status, response = self._webclient.APICall('PUT', u'scene/%s/instobject/%s/' % (scenepk, instobjectpk), data=instobjectdata, fields=fields, timeout=timeout)
        assert(status == 202)

    def DeleteSceneInstObject(self, scenepk, instobjectpk, usewebapi=True, timeout=5):
        assert(usewebapi)
        status, response = self._webclient.APICall('DELETE', u'scene/%s/instobject/%s/' % (scenepk, instobjectpk), timeout=timeout)
        assert(status == 204)

    #
    # IKParam related
    #

    def CreateObjectIKParam(self, objectpk, ikparamdata, fields=None, usewebapi=True, timeout=5):
        assert(usewebapi)
        status, response = self._webclient.APICall('POST', u'object/%s/ikparam/' % objectpk, data=ikparamdata, fields=fields, timeout=timeout)
        assert(status == 201)
        return response

    def SetObjectIKParam(self, objectpk, ikparampk, ikparamdata, fields=None, usewebapi=True, timeout=5):
        """sets the instobject values via a WebAPI PUT call
        :param instobjectdata: key-value pairs of the data to modify on the instobject
        """
        assert(usewebapi)
        status, response = self._webclient.APICall('PUT', u'object/%s/ikparam/%s/' % (objectpk, ikparampk), data=ikparamdata, fields=fields, timeout=timeout)
        assert(status == 202)

    def DeleteObjectIKParam(self, objectpk, ikparampk, usewebapi=True, timeout=5):
        assert(usewebapi)
        status, response = self._webclient.APICall('DELETE', u'object/%s/ikparam/%s/' % (objectpk, ikparampk), timeout=timeout)
        assert(status == 204)

    #
    # GraspSet related
    #

    def CreateObjectGraspSet(self, objectpk, graspsetdata, fields=None, usewebapi=True, timeout=5):
        assert(usewebapi)
        status, response = self._webclient.APICall('POST', u'object/%s/graspset/' % objectpk, data=graspsetdata, fields=fields, timeout=timeout)
        assert(status == 201)
        return response

    def SetObjectGraspSet(self, objectpk, graspsetpk, graspsetdata, fields=None, usewebapi=True, timeout=5):
        """sets the instobject values via a WebAPI PUT call
        :param instobjectdata: key-value pairs of the data to modify on the instobject
        """
        assert(usewebapi)
        status, response = self._webclient.APICall('PUT', u'object/%s/graspset/%s/' % (objectpk, graspsetpk), data=graspsetdata, fields=fields, timeout=timeout)
        assert(status == 202)

    def DeleteObjectGraspSet(self, objectpk, graspsetpk, usewebapi=True, timeout=5):
        assert(usewebapi)
        status, response = self._webclient.APICall('DELETE', u'object/%s/graspset/%s/' % (objectpk, graspsetpk), timeout=timeout)
        assert(status == 204)

    #
    # Link related
    #

    def CreateObjectLink(self, objectpk, linkdata, fields=None, usewebapi=True, timeout=5):
        assert(usewebapi)
        status, response = self._webclient.APICall('POST', u'object/%s/link/' % objectpk, data=linkdata, fields=fields, timeout=timeout)
        assert(status == 201)
        return response

    def SetObjectLink(self, objectpk, linkpk, linkdata, fields=None, usewebapi=True, timeout=5):
        """sets the instobject values via a WebAPI PUT call
        :param instobjectdata: key-value pairs of the data to modify on the instobject
        """
        assert(usewebapi)
        status, response = self._webclient.APICall('PUT', u'object/%s/link/%s/' % (objectpk, linkpk), data=linkdata, fields=fields, timeout=timeout)
        assert(status == 202)

    def DeleteObjectLink(self, objectpk, linkpk, usewebapi=True, timeout=5):
        assert(usewebapi)
        status, response = self._webclient.APICall('DELETE', u'object/%s/link/%s/' % (objectpk, linkpk), timeout=timeout)
        assert(status == 204)

    #
    # Attachment related
    #

    def CreateObjectAttachment(self, objectpk, attachmentdata, fields=None, usewebapi=True, timeout=5):
        assert(usewebapi)
        status, response = self._webclient.APICall('POST', u'object/%s/attachment/' % objectpk, data=attachmentdata, fields=fields, timeout=timeout)
        assert(status == 201)
        return response

    def SetObjectAttachment(self, objectpk, attachmentpk, attachmentdata, fields=None, usewebapi=True, timeout=5):
        assert(usewebapi)
        status, response = self._webclient.APICall('PUT', u'object/%s/attachment/%s/' % (objectpk, attachmentpk), data=attachmentdata, fields=fields, timeout=timeout)
        assert(status == 202)

    def DeleteObjectAttachment(self, objectpk, attachmentpk, usewebapi=True, timeout=5):
        assert(usewebapi)
        status, response = self._webclient.APICall('DELETE', u'object/%s/attachment/%s/' % (objectpk, attachmentpk), timeout=timeout)
        assert(status == 204)

    #
    # Geometry related
    #

    def CreateObjectGeometry(self, objectpk, geometrydata, fields=None, usewebapi=True, timeout=5):
        assert(usewebapi)
        status, response = self._webclient.APICall('POST', u'object/%s/geometry/' % objectpk, data=geometrydata, fields=fields, timeout=timeout)
        assert(status == 201)
        return response

    def SetObjectGeometry(self, objectpk, geometrypk, geometrydata, fields=None, usewebapi=True, timeout=5):
        """sets the instobject values via a WebAPI PUT call
        :param instobjectdata: key-value pairs of the data to modify on the instobject
        """
        assert(usewebapi)
        status, response = self._webclient.APICall('PUT', u'object/%s/geometry/%s/' % (objectpk, geometrypk), data=geometrydata, fields=fields, timeout=timeout)
        assert(status == 202)

    def SetObjectGeometryMesh(self, objectpk, geometrypk, data, formathint='stl', unit='mm', usewebapi=True, timeout=5):
        """upload binary file content of a cad file to be set as the mesh for the geometry
        """
        assert(usewebapi)
        assert(formathint == 'stl')  # for now, only support stl

        headers = {'Content-Type': 'application/sla'}
        url_params = {'unit': unit}
        status, response = self._webclient.APICall('PUT', u'object/%s/geometry/%s/' % (objectpk, geometrypk), url_params=url_params, data=data, headers=headers, timeout=timeout)
        assert(status == 202)

    def DeleteObjectGeometry(self, objectpk, geometrypk, usewebapi=True, timeout=5):
        assert(usewebapi)
        status, response = self._webclient.APICall('DELETE', u'object/%s/geometry/%s/' % (objectpk, geometrypk), timeout=timeout)
        assert(status == 204)

    def GetObjectGeometries(self, objectpk, mesh=False, fields=None, usewebapi=True, timeout=5):
        assert(usewebapi)
        url_params = {}
        if mesh:
            url_params['mesh'] = '1'
        status, response = self._webclient.APICall('GET', u'object/%s/geometry/' % objectpk, url_params=url_params, fields=fields, timeout=timeout)
        assert(status == 200)
        return response['geometries']

    #
    # Object Tools related
    #
    def GetRobotTools(self, robotpk, fields=None, usewebapi=True, timeout=5):
        assert(usewebapi)
        status, response = self._webclient.APICall('GET', u'robot/%s/tool/' % robotpk, fields=fields, timeout=timeout)
        assert(status == 200)
        return response['tools']

    def GetRobotTool(self, robotpk, toolpk, fields=None, usewebapi=True, timeout=5):
        assert(usewebapi)
        status, response = self._webclient.APICall('GET', u'robot/%s/tool/%s/' % (robotpk, toolpk), fields=fields, timeout=timeout)
        assert(status == 200)
        return response

    def CreateRobotTool(self, robotpk, tooldata, fields=None, usewebapi=True, timeout=5):
        assert(usewebapi)
        status, response = self._webclient.APICall('POST', u'robot/%s/tool/' % robotpk, data=tooldata, fields=fields, timeout=timeout)
        assert(status == 201)
        return response

    def SetRobotTool(self, robotpk, toolpk, tooldata, fields=None, usewebapi=True, timeout=5):
        """sets the tool values via a WebAPI PUT call
        :param tooldata: key-value pairs of the data to modify on the tool
        """
        assert(usewebapi)
        status, response = self._webclient.APICall('PUT', u'robot/%s/tool/%s/' % (robotpk, toolpk), data=tooldata, fields=fields, timeout=timeout)
        assert(status == 202)

    def DeleteRobotTool(self, robotpk, toolpk, usewebapi=True, timeout=5):
        assert(usewebapi)
        status, response = self._webclient.APICall('DELETE', u'robot/%s/tool/%s/' % (robotpk, toolpk), timeout=timeout)
        assert(status == 204)

    #
    # InstObject Tools related
    #

    def GetInstRobotTools(self, scenepk, instobjectpk, fields=None, usewebapi=True, timeout=5):
        assert(usewebapi)
        status, response = self._webclient.APICall('GET', u'scene/%s/instobject/%s/tool/' % (scenepk, instobjectpk), fields=fields, timeout=timeout)
        assert(status == 200)
        return response['tools']

    def GetInstRobotTool(self, scenepk, instobjectpk, toolpk, fields=None, usewebapi=True, timeout=5):
        assert(usewebapi)
        status, response = self._webclient.APICall('GET', u'scene/%s/instobject/%s/tool/%s' % (scenepk, instobjectpk, toolpk), fields=fields, timeout=timeout)
        assert(status == 200)
        return response

    def CreateInstRobotTool(self, scenepk, instobjectpk, tooldata, fields=None, usewebapi=True, timeout=5):
        assert(usewebapi)
        status, response = self._webclient.APICall('POST', u'scene/%s/instobject/%s/tool/' % (scenepk, instobjectpk), data=tooldata, fields=fields, timeout=timeout)
        assert(status == 201)
        return response

    def SetInstRobotTool(self, scenepk, instobjectpk, toolpk, tooldata, fields=None, usewebapi=True, timeout=5):
        """sets the tool values via a WebAPI PUT call
        :param tooldata: key-value pairs of the data to modify on the tool
        """
        assert(usewebapi)
        status, response = self._webclient.APICall('PUT', u'scene/%s/instobject/%s/tool/%s/' % (scenepk, instobjectpk, toolpk), data=tooldata, fields=fields, timeout=timeout)
        assert(status == 202)

    def DeleteInstRobotTool(self, scenepk, instobjectpk, toolpk, usewebapi=True, timeout=5):
        assert(usewebapi)
        status, response = self._webclient.APICall('DELETE', u'scene/%s/instobject/%s/tool/%s/' % (scenepk, instobjectpk, toolpk), timeout=timeout)
        assert(status == 204)

    #
    # Attached sensors related
    #

    def CreateRobotAttachedSensor(self, robotpk, attachedsensordata, fields=None, usewebapi=True, timeout=5):
        assert(usewebapi)
        status, response = self._webclient.APICall('POST', u'robot/%s/attachedsensor/' % robotpk, data=attachedsensordata, fields=fields, timeout=timeout)
        assert(status == 201)
        return response

    def SetRobotAttachedSensor(self, robotpk, attachedsensorpk, attachedsensordata, fields=None, usewebapi=True, timeout=5):
        """sets the attachedsensor values via a WebAPI PUT call
        :param attachedsensordata: key-value pairs of the data to modify on the attachedsensor
        """
        assert(usewebapi)
        status, response = self._webclient.APICall('PUT', u'robot/%s/attachedsensor/%s/' % (robotpk, attachedsensorpk), data=attachedsensordata, fields=fields, timeout=timeout)
        assert(status == 202)

    def DeleteRobotAttachedSensor(self, robotpk, attachedsensorpk, usewebapi=True, timeout=5):
        assert(usewebapi)
        status, response = self._webclient.APICall('DELETE', u'robot/%s/attachedsensor/%s/' % (robotpk, attachedsensorpk), timeout=timeout)
        assert(status == 204)
<<<<<<< HEAD
        
=======

    #
    # Task related
    #

    def GetSceneTasks(self, scenepk, fields=None, offset=0, limit=0, usewebapi=True, timeout=5):
        assert(usewebapi)
        status, response = self._webclient.APICall('GET', u'scene/%s/task/' % scenepk, fields=fields, timeout=timeout, url_params={
            'offset': offset,
            'limit': limit,
        })
        assert(status == 200)
        return response['objects']

    def GetSceneTask(self, scenepk, taskpk, fields=None, usewebapi=True, timeout=5):
        assert(usewebapi)
        status, response = self._webclient.APICall('GET', u'scene/%s/task/%s/' % (scenepk, taskpk), fields=fields, timeout=timeout)
        assert(status == 200)
        return response

    def CreateSceneTask(self, scenepk, taskdata, fields=None, usewebapi=True, timeout=5):
        assert(usewebapi)
        status, response = self._webclient.APICall('POST', u'scene/%s/task/' % scenepk, data=taskdata, fields=fields, timeout=timeout)
        assert(status == 201)
        return response

    def SetSceneTask(self, scenepk, taskpk, taskdata, fields=None, usewebapi=True, timeout=5):
        assert(usewebapi)
        status, response = self._webclient.APICall('PUT', u'scene/%s/task/%s/' % (scenepk, taskpk), data=taskdata, fields=fields, timeout=timeout)
        assert(status == 202)

    def DeleteSceneTask(self, scenepk, taskpk, usewebapi=True, timeout=5):
        assert(usewebapi)
        status, response = self._webclient.APICall('DELETE', u'scene/%s/task/%s/' % (scenepk, taskpk), timeout=timeout)
        assert(status == 204)

    #
    # Result related
    #

    def GetResult(self, resultpk, fields=None, usewebapi=True, timeout=5):
        assert(usewebapi)
        status, response = self._webclient.APICall('GET', u'planningresult/%s/' % resultpk, fields=fields, timeout=timeout)
        assert(status == 200)
        return response

    def GetBinpickingResult(self, resultpk, fields=None, usewebapi=True, timeout=5):
        assert(UserWarning)
        status, response = self._webclient.APICall('GET', u'binpickingresult/%s' % resultpk, fields=fields, timeout=timeout)
        assert(status == 200)
        return response

    def GetResultProgram(self, resultpk, programtype=None, format='dat', usewebapi=True, timeout=5):
        assert(usewebapi)
        params = {'format': format}
        if programtype is not None and len(programtype) > 0:
            params['type'] = programtype
        # custom http call because APICall currently only supports json
        response = self._webclient.Request('GET', u'/api/v1/planningresult/%s/program/' % resultpk, params=params, timeout=timeout)
        assert(response.status_code == 200)
        return response.content

    def SetResult(self, resultpk, resultdata, fields=None, usewebapi=True, timeout=5):
        assert(usewebapi)
        status, response = self._webclient.APICall('PUT', u'planningresult/%s/' % resultpk, data=resultdata, fields=fields, timeout=timeout)
        assert(status == 202)

    def DeleteResult(self, resultpk, usewebapi=True, timeout=5):
        assert(usewebapi)
        status, response = self._webclient.APICall('DELETE', u'planningresult/%s/' % resultpk, timeout=timeout)
        assert(status == 204)

    #
    # Job related
    #

    def GetJobs(self, fields=None, offset=0, limit=0, usewebapi=True, timeout=5):
        assert(usewebapi)
        status, response = self._webclient.APICall('GET', u'job/', fields=fields, timeout=timeout, url_params={
            'offset': offset,
            'limit': limit,
        })
        assert(status == 200)
        return response['objects']

    def DeleteJob(self, jobpk, usewebapi=True, timeout=5):
        """ cancels the job with the corresponding jobk
        """
        assert(usewebapi)
        status, response = self._webclient.APICall('DELETE', u'job/%s/' % jobpk, timeout=timeout)
        assert(status == 204)

    def DeleteJobs(self, usewebapi=True, timeout=5):
        """ cancels all jobs
        """
        # cancel on the zmq configure socket first

        if usewebapi:
            status, response = self._webclient.APICall('DELETE', u'job/', timeout=timeout)
            assert(status == 204)

>>>>>>> b18064a5
    #
    # Geometry related
    #

    def GetObjectGeometry(self, objectpk, usewebapi=True, timeout=5):
        """ return a list of geometries (a dictionary with key: positions, indices)) of given object
        """
        import numpy
        assert(usewebapi)
        status, response = self._webclient.APICall('GET', u'object/%s/scenejs/' % objectpk, timeout=timeout)
        assert(status == 200)
        geometries = []
        import numpy
        for encodedGeometry in response['geometries']:
            geometry = {}
            positions = numpy.fromstring(base64.b64decode(encodedGeometry['positions_base64']), dtype=float)
            positions.resize(len(positions) / 3, 3)
            geometry['positions'] = positions
            indices = numpy.fromstring(base64.b64decode(encodedGeometry['indices_base64']), dtype=numpy.uint32)
            indices.resize(len(indices) / 3, 3)
            geometry['indices'] = indices
            geometries.append(geometry)
        return geometries

    #
    # Instobject related
    #

    def GetSceneInstanceObjectsViaWebapi(self, scenepk, fields=None, usewebapi=True, timeout=5):
        assert(usewebapi)
        status, response = self._webclient.APICall('GET', u'scene/%s/instobject/' % scenepk, fields=fields, timeout=timeout)
        assert(status == 200)
        return response['objects']

    #
    # Sensor mappings related
    #

    def GetSceneSensorMapping(self, scenepk=None, usewebapi=True, timeout=5):
        """ return the camerafullname to cameraid mapping. e.g. {'sourcecamera/ensenso_l_rectified': '150353', 'sourcecamera/ensenso_r_rectified':'150353_Right' ...}
        """
        assert(usewebapi)
        if scenepk is None:
            scenepk = self.scenepk
        status, response = self._webclient.APICall('GET', u'scene/%s/instobject/' % scenepk, timeout=timeout)
        assert(status == 200)
        instobjects = response['objects']
        sensormapping = {}
        for instobject in instobjects:
            if len(instobject['attachedsensors']) > 0:
                status, response = self._webclient.APICall('GET', u'robot/%s/attachedsensor/' % instobject['object_pk'])
                assert (status == 200)
                for attachedsensor in response['attachedsensors']:
                    camerafullname = instobject['name'] + '/' + attachedsensor['name']
                    if 'hardware_id' in attachedsensor['sensordata']:
                        sensormapping[camerafullname] = attachedsensor['sensordata']['hardware_id']
                    else:
                        sensormapping[camerafullname] = None
                        log.warn(u'attached sensor %s/%s does not have hardware_id', instobject['name'], attachedsensor.get('name', None))
        return sensormapping

    def SetSceneSensorMapping(self, sensormapping, scenepk=None, usewebapi=True, timeout=5):
        """
        :param sensormapping: the camerafullname to cameraid mapping. e.g. {'sourcecamera/ensenso_l_rectified': '150353', 'sourcecamera/ensenso_r_rectified':'150353_Right' ...}
        """
        assert(usewebapi)
        if scenepk is None:
            scenepk = self.scenepk
        status, response = self._webclient.APICall('GET', u'scene/%s/instobject/' % scenepk, url_params={'limit': 0}, fields='attachedsensors,object_pk,name', timeout=timeout)
        assert(status == 200)
        instobjects = response['objects']
        cameracontainernames = set([camerafullname.split('/')[0] for camerafullname in sensormapping.keys()])
        sensormapping = dict(sensormapping)
        for instobject in instobjects:
            if len(instobject['attachedsensors']) > 0 and instobject['name'] in cameracontainernames:
                cameracontainerpk = instobject['object_pk']
                status, response = self._webclient.APICall('GET', u'robot/%s/attachedsensor/' % cameracontainerpk)
                assert (status == 200)
                for attachedsensor in response['attachedsensors']:
                    camerafullname = instobject['name'] + '/' + attachedsensor['name']
                    cameraid = attachedsensor['sensordata'].get('hardware_id', None)
                    sensorpk = attachedsensor['pk']
                    if camerafullname in sensormapping.keys():
                        if cameraid != sensormapping[camerafullname]:
                            status, response = self._webclient.APICall('PUT', u'robot/%s/attachedsensor/%s' % (cameracontainerpk, sensorpk), data={'sensordata': {'hardware_id': str(sensormapping[camerafullname])}})
                        del sensormapping[camerafullname]
        if sensormapping:
            raise ControllerClientError(_('some sensors are not found in scene: %r') % sensormapping.keys())

    #
    # File related
    #

    def UploadFile(self, f, filename=None, timeout=10):
        """uploads a file managed by file handle f
        """
        data = {}
        if filename:
            data['filename'] = filename
        response = self._webclient.Request('POST', '/fileupload', files={'file': f}, data=data, timeout=timeout)
        if response.status_code in (200,):
            try:
                return json.loads(response.content)['filename']
            except Exception as e:
                log.exception('failed to upload file: %s', e)
        raise ControllerClientError(response.content.decode('utf-8'))

    def DeleteFile(self, filename, timeout=10):
        response = self._webclient.Request('POST', '/file/delete/', data={'filename': filename}, timeout=timeout)
        if response.status_code in (200,):
            try:
                return json.loads(response.content)['filename']
            except Exception as e:
                log.exception('failed to delete file: %s', e)
        raise ControllerClientError(response.content.decode('utf-8'))

    def ListFiles(self, dirname='', timeout=2):
        response = self._webclient.Request('GET', '/file/list/', params={'dirname': dirname}, timeout=timeout)
        if response.status_code in (200, 404):
            try:
                return json.loads(response.content)
            except Exception as e:
                log.exception('failed to delete file: %s', e)
        raise ControllerClientError(response.content.decode('utf-8'))

    def FileExists(self, path, timeout=5):
        """check if a file exists on server
        """
        response = self._webclient.Request('HEAD', u'/u/%s/%s' % (self.controllerusername, path.rstrip('/')), timeout=timeout)
        if response.status_code not in [200, 301, 404]:
            raise ControllerClientError(response.content.decode('utf-8'))
        return response.status_code != 404

    def DownloadFile(self, filename, ifmodifiedsince=None, timeout=5):
        """downloads a file given filename

        :return: a streaming response
        """
        headers = {}
        if ifmodifiedsince:
            headers['If-Modified-Since'] = FormatHTTPDate(ifmodifiedsince)
        response = self._webclient.Request('GET', u'/u/%s/%s' % (self.controllerusername, filename), headers=headers, stream=True, timeout=timeout)
        if ifmodifiedsince and response.status_code == 304:
            return response
        if response.status_code != 200:
            raise ControllerClientError(response.content.decode('utf-8'))
        return response

    def FlushAndDownloadFile(self, filename, timeout=5):
        """downloads a file given filename

        :return: a streaming response
        """
        response = self._webclient.Request('GET', '/file/download/', params={'filename': filename}, stream=True, timeout=timeout)
        if response.status_code != 200:
            raise ControllerClientError(response.content.decode('utf-8'))
        return response

    def HeadFile(self, filename, timeout=5):
        """Perform a HEAD operation on given filename to retrieve metadata.

        :return: a dict containing keys like modified and size
        """
        path = u'/u/%s/%s' % (self.controllerusername, filename.rstrip('/'))
        response = self._webclient.Request('HEAD', path, timeout=timeout)
        if response.status_code not in [200]:
            raise ControllerClientError(response.content.decode('utf-8'))
        return {
            'modified': datetime.datetime(*email.utils.parsedate(response.headers['Last-Modified'])[:6]),
            'size': int(response.headers['Content-Length']),
        }

    #
<<<<<<< HEAD
=======
    # Motor test related.
    #

    def RunMotorControlTuningFrequencyTest(self, jointName, amplitude, freqMin, freqMax, timeout=10, usewebapi=False, **kwargs):
        """runs frequency test on specified joint and returns result
        """
        taskparameters = {
            'command': 'RunMotorControlTuningFrequencyTest',
            'jointName': jointName,
            'freqMin': freqMin,
            'freqMax': freqMax,
            'amplitude': amplitude,
        }
        taskparameters.update(kwargs)
        return self.ExecuteCommand(taskparameters, usewebapi=usewebapi, timeout=timeout)

    def RunMotorControlTuningStepTest(self, jointName, amplitude, timeout=10, usewebapi=False, **kwargs):
        """runs step response test on specified joint and returns result
        """
        taskparameters = {
            'command': 'RunMotorControlTuningStepTest',
            'jointName': jointName,
            'amplitude': amplitude
        }
        taskparameters.update(kwargs)
        log.warn('sending taskparameters=%r', taskparameters)
        return self.ExecuteCommand(taskparameters, usewebapi=usewebapi, timeout=timeout)

    def RunMotorControlTuningMaximulLengthSequence(self, jointName, amplitude, timeout=10, usewebapi=False, **kwargs):
        """runs maximum length sequence test on specified joint and returns result
        """
        taskparameters = {
            'command': 'RunMotorControlTuningMaximulLengthSequence',
            'jointName': jointName,
            'amplitude': amplitude
        }
        taskparameters.update(kwargs)
        return self.ExecuteCommand(taskparameters, usewebapi=usewebapi, timeout=timeout)

    def GetMotorControlParameterSchema(self, usewebapi=False, timeout=10, **kwargs):
        """Gets motor control parameter schema
        """
        taskparameters = {
            'command': 'GetMotorControlParameterSchema',
        }
        taskparameters.update(kwargs)
        return self.ExecuteCommand(taskparameters, usewebapi=usewebapi, timeout=timeout)

    def GetMotorControlParameter(self, jointName, parameterName, usewebapi=False, timeout=10, **kwargs):
        """Gets motor control parameters as name-value dict
        """
        taskparameters = {
            'command': 'GetMotorControlParameter',
            'jointName': jointName,
            'parameterName': parameterName
        }
        taskparameters.update(kwargs)
        return self.ExecuteCommand(taskparameters, usewebapi=usewebapi, timeout=timeout)

    def GetMotorControlParameters(self, usewebapi=False, timeout=10, **kwargs):
        """Gets cached motor control parameters as name-value dict
        """
        taskparameters = {
            'command': 'GetMotorControlParameters'
        }
        taskparameters.update(kwargs)
        return self.ExecuteCommand(taskparameters, usewebapi=usewebapi, timeout=timeout)

    def SetMotorControlParameter(self, jointName, parameterName, parameterValue, timeout=10, usewebapi=False, **kwargs):
        """Sets motor control parameter
        """
        taskparameters = {
            'command': 'SetMotorControlParameter',
            'jointName': jointName,
            'parameterName': parameterName,
            'parameterValue': parameterValue
        }
        taskparameters.update(kwargs)
        return self.ExecuteCommand(taskparameters, usewebapi=usewebapi, timeout=timeout)

    #
>>>>>>> b18064a5
    # Log related
    #

    def GetUserLog(self, category, level='DEBUG', keyword=None, limit=None, cursor=None, includecursor=False, forward=False, timeout=2):
        """ restarts controller
        """
        params = {
            'keyword': (keyword or '').strip(),
            'cursor': (cursor or '').strip(),
            'includecursor': 'true' if includecursor else 'false',
            'forward': 'true' if forward else 'false',
            'limit': str(limit or 0),
            'level': level,
        }

        response = self._webclient.Request('GET', '/log/user/%s/' % category, params=params, timeout=timeout)
        if response.status_code != 200:
            raise ControllerClientError(_('Failed to retrieve user log, status code is %d') % response.status_code)
        return json.loads(response.content)

    #
    # Query list of scenepks based on barcdoe field
    #

    def QueryScenePKsByBarcodes(self, barcodes, timeout=2):
        response = self._webclient.Request('GET', '/query/barcodes/', params={'barcodes': ','.join(barcodes)})
        if response.status_code != 200:
            raise ControllerClientError(_('Failed to query scenes based on barcode, status code is %d') % response.status_code)
        return json.loads(response.content)

    #
    # Report stats to registration controller
    #

    def ReportStats(self, data, timeout=5):
        response = self._webclient.Request('POST', '/stats/', data=json.dumps(data), headers={'Content-Type': 'application/json'}, timeout=timeout)
        if response.status_code != 200:
            raise ControllerClientError(_('Failed to upload stats, status code is %d') % response.status_code)<|MERGE_RESOLUTION|>--- conflicted
+++ resolved
@@ -20,14 +20,9 @@
 from . import uriutils
 
 # logging
-<<<<<<< HEAD
 import logging
 log = logging.getLogger(__name__)
 
-=======
-from logging import getLogger
-log = getLogger(__name__)
->>>>>>> b18064a5
 
 # the outside world uses this specifier to signify a '#' specifier. This is needed
 # because '#' in URL parsing is a special role
@@ -519,111 +514,7 @@
         assert(usewebapi)
         status, response = self._webclient.APICall('DELETE', u'robot/%s/attachedsensor/%s/' % (robotpk, attachedsensorpk), timeout=timeout)
         assert(status == 204)
-<<<<<<< HEAD
-        
-=======
-
-    #
-    # Task related
-    #
-
-    def GetSceneTasks(self, scenepk, fields=None, offset=0, limit=0, usewebapi=True, timeout=5):
-        assert(usewebapi)
-        status, response = self._webclient.APICall('GET', u'scene/%s/task/' % scenepk, fields=fields, timeout=timeout, url_params={
-            'offset': offset,
-            'limit': limit,
-        })
-        assert(status == 200)
-        return response['objects']
-
-    def GetSceneTask(self, scenepk, taskpk, fields=None, usewebapi=True, timeout=5):
-        assert(usewebapi)
-        status, response = self._webclient.APICall('GET', u'scene/%s/task/%s/' % (scenepk, taskpk), fields=fields, timeout=timeout)
-        assert(status == 200)
-        return response
-
-    def CreateSceneTask(self, scenepk, taskdata, fields=None, usewebapi=True, timeout=5):
-        assert(usewebapi)
-        status, response = self._webclient.APICall('POST', u'scene/%s/task/' % scenepk, data=taskdata, fields=fields, timeout=timeout)
-        assert(status == 201)
-        return response
-
-    def SetSceneTask(self, scenepk, taskpk, taskdata, fields=None, usewebapi=True, timeout=5):
-        assert(usewebapi)
-        status, response = self._webclient.APICall('PUT', u'scene/%s/task/%s/' % (scenepk, taskpk), data=taskdata, fields=fields, timeout=timeout)
-        assert(status == 202)
-
-    def DeleteSceneTask(self, scenepk, taskpk, usewebapi=True, timeout=5):
-        assert(usewebapi)
-        status, response = self._webclient.APICall('DELETE', u'scene/%s/task/%s/' % (scenepk, taskpk), timeout=timeout)
-        assert(status == 204)
-
-    #
-    # Result related
-    #
-
-    def GetResult(self, resultpk, fields=None, usewebapi=True, timeout=5):
-        assert(usewebapi)
-        status, response = self._webclient.APICall('GET', u'planningresult/%s/' % resultpk, fields=fields, timeout=timeout)
-        assert(status == 200)
-        return response
-
-    def GetBinpickingResult(self, resultpk, fields=None, usewebapi=True, timeout=5):
-        assert(UserWarning)
-        status, response = self._webclient.APICall('GET', u'binpickingresult/%s' % resultpk, fields=fields, timeout=timeout)
-        assert(status == 200)
-        return response
-
-    def GetResultProgram(self, resultpk, programtype=None, format='dat', usewebapi=True, timeout=5):
-        assert(usewebapi)
-        params = {'format': format}
-        if programtype is not None and len(programtype) > 0:
-            params['type'] = programtype
-        # custom http call because APICall currently only supports json
-        response = self._webclient.Request('GET', u'/api/v1/planningresult/%s/program/' % resultpk, params=params, timeout=timeout)
-        assert(response.status_code == 200)
-        return response.content
-
-    def SetResult(self, resultpk, resultdata, fields=None, usewebapi=True, timeout=5):
-        assert(usewebapi)
-        status, response = self._webclient.APICall('PUT', u'planningresult/%s/' % resultpk, data=resultdata, fields=fields, timeout=timeout)
-        assert(status == 202)
-
-    def DeleteResult(self, resultpk, usewebapi=True, timeout=5):
-        assert(usewebapi)
-        status, response = self._webclient.APICall('DELETE', u'planningresult/%s/' % resultpk, timeout=timeout)
-        assert(status == 204)
-
-    #
-    # Job related
-    #
-
-    def GetJobs(self, fields=None, offset=0, limit=0, usewebapi=True, timeout=5):
-        assert(usewebapi)
-        status, response = self._webclient.APICall('GET', u'job/', fields=fields, timeout=timeout, url_params={
-            'offset': offset,
-            'limit': limit,
-        })
-        assert(status == 200)
-        return response['objects']
-
-    def DeleteJob(self, jobpk, usewebapi=True, timeout=5):
-        """ cancels the job with the corresponding jobk
-        """
-        assert(usewebapi)
-        status, response = self._webclient.APICall('DELETE', u'job/%s/' % jobpk, timeout=timeout)
-        assert(status == 204)
-
-    def DeleteJobs(self, usewebapi=True, timeout=5):
-        """ cancels all jobs
-        """
-        # cancel on the zmq configure socket first
-
-        if usewebapi:
-            status, response = self._webclient.APICall('DELETE', u'job/', timeout=timeout)
-            assert(status == 204)
-
->>>>>>> b18064a5
+
     #
     # Geometry related
     #
@@ -797,90 +688,6 @@
         }
 
     #
-<<<<<<< HEAD
-=======
-    # Motor test related.
-    #
-
-    def RunMotorControlTuningFrequencyTest(self, jointName, amplitude, freqMin, freqMax, timeout=10, usewebapi=False, **kwargs):
-        """runs frequency test on specified joint and returns result
-        """
-        taskparameters = {
-            'command': 'RunMotorControlTuningFrequencyTest',
-            'jointName': jointName,
-            'freqMin': freqMin,
-            'freqMax': freqMax,
-            'amplitude': amplitude,
-        }
-        taskparameters.update(kwargs)
-        return self.ExecuteCommand(taskparameters, usewebapi=usewebapi, timeout=timeout)
-
-    def RunMotorControlTuningStepTest(self, jointName, amplitude, timeout=10, usewebapi=False, **kwargs):
-        """runs step response test on specified joint and returns result
-        """
-        taskparameters = {
-            'command': 'RunMotorControlTuningStepTest',
-            'jointName': jointName,
-            'amplitude': amplitude
-        }
-        taskparameters.update(kwargs)
-        log.warn('sending taskparameters=%r', taskparameters)
-        return self.ExecuteCommand(taskparameters, usewebapi=usewebapi, timeout=timeout)
-
-    def RunMotorControlTuningMaximulLengthSequence(self, jointName, amplitude, timeout=10, usewebapi=False, **kwargs):
-        """runs maximum length sequence test on specified joint and returns result
-        """
-        taskparameters = {
-            'command': 'RunMotorControlTuningMaximulLengthSequence',
-            'jointName': jointName,
-            'amplitude': amplitude
-        }
-        taskparameters.update(kwargs)
-        return self.ExecuteCommand(taskparameters, usewebapi=usewebapi, timeout=timeout)
-
-    def GetMotorControlParameterSchema(self, usewebapi=False, timeout=10, **kwargs):
-        """Gets motor control parameter schema
-        """
-        taskparameters = {
-            'command': 'GetMotorControlParameterSchema',
-        }
-        taskparameters.update(kwargs)
-        return self.ExecuteCommand(taskparameters, usewebapi=usewebapi, timeout=timeout)
-
-    def GetMotorControlParameter(self, jointName, parameterName, usewebapi=False, timeout=10, **kwargs):
-        """Gets motor control parameters as name-value dict
-        """
-        taskparameters = {
-            'command': 'GetMotorControlParameter',
-            'jointName': jointName,
-            'parameterName': parameterName
-        }
-        taskparameters.update(kwargs)
-        return self.ExecuteCommand(taskparameters, usewebapi=usewebapi, timeout=timeout)
-
-    def GetMotorControlParameters(self, usewebapi=False, timeout=10, **kwargs):
-        """Gets cached motor control parameters as name-value dict
-        """
-        taskparameters = {
-            'command': 'GetMotorControlParameters'
-        }
-        taskparameters.update(kwargs)
-        return self.ExecuteCommand(taskparameters, usewebapi=usewebapi, timeout=timeout)
-
-    def SetMotorControlParameter(self, jointName, parameterName, parameterValue, timeout=10, usewebapi=False, **kwargs):
-        """Sets motor control parameter
-        """
-        taskparameters = {
-            'command': 'SetMotorControlParameter',
-            'jointName': jointName,
-            'parameterName': parameterName,
-            'parameterValue': parameterValue
-        }
-        taskparameters.update(kwargs)
-        return self.ExecuteCommand(taskparameters, usewebapi=usewebapi, timeout=timeout)
-
-    #
->>>>>>> b18064a5
     # Log related
     #
 
