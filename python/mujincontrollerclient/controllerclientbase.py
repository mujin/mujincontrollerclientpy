# -*- coding: utf-8 -*-
# Copyright (C) 2012-2015 MUJIN Inc
"""
Mujin controller client base
"""
from urlparse import urlparse
from urllib import quote, unquote
import os
import base64
from numpy import fromstring, uint32, unique


# logging
from logging import getLogger
log = getLogger(__name__)

# system imports
import time

try:
    import ujson as json
except ImportError:
    import json

try:
    import zmq
except ImportError:
    # cannot use zmq
    pass

from threading import Thread
import weakref

# mujin imports
from . import ControllerClientError, GetAPIServerErrorFromZMQ
from . import controllerclientraw, zmqclient
from . import ugettext as _

# the outside world uses this specifier to signify a '#' specifier. This is needed
# because '#' in URL parsing is a special role
id_separator = u'@'


def GetFilenameFromURI(uri, mujinpath):
    """returns the filesystem path that the URI points to.
    :param uri: points to mujin:/ resource

    example:

      GetFilenameFromURI(u'mujin:/\u691c\u8a3c\u52d5\u4f5c1_121122.mujin.dae',u'/var/www/media/u/testuser')
      returns: (ParseResult(scheme=u'mujin', netloc='', path=u'/\u691c\u8a3c\u52d5\u4f5c1_121122.mujin.dae', params='', query='', fragment=''), u'/var/www/media/u/testuser/\u691c\u8a3c\u52d5\u4f5c1_121122.mujin.dae')
    """
    index = uri.find(id_separator)
    if index >= 0:
        res = urlparse(uri[:index])
    else:
        res = urlparse(uri)
    if res.scheme != 'mujin':
        raise ControllerClientError(_('Only mujin: sceheme supported of %s') % uri)
    if len(res.path) == 0 or res.path[0] != '/':
        raise ControllerClientError(_('path is not absolute on URI %s') % uri)
    if os.path.exists(res.path):
        # it's already an absolute path, so return as is. making sure user can read from this path is up to the filesystem permissions
        return res, res.path
    else:
        return res, os.path.join(mujinpath, res.path[1:])


def GetURIFromPrimaryKey(pk):
    """Given the encoded primary key (has to be str object), returns the unicode URL.
    If pk is a unicode object, will use inside url as is, otherwise will decode

    example:

      GetURIFromPrimaryKey('%E6%A4%9C%E8%A8%BC%E5%8B%95%E4%BD%9C1_121122')
      returns: u'mujin:/\u691c\u8a3c\u52d5\u4f5c1_121122.mujin.dae'
    """
    pkunicode = GetUnicodeFromPrimaryKey(pk)
    # check if separator is present
    index = pkunicode.find(id_separator)
    if index >= 0:
        basefilename = pkunicode[0:index]
        if len(os.path.splitext(basefilename)[1]) == 0:
            # no extension present in basefilename, so default to mujin.dae
            basefilename += u'.mujin.dae'
        return u'mujin:/' + basefilename + pkunicode[index:]
    if len(os.path.splitext(pkunicode)[1]) == 0:
        # no extension present in basefilename, so default to mujin.dae
        pkunicode += u'.mujin.dae'
    return u'mujin:/' + pkunicode


def GetUnicodeFromPrimaryKey(pk):
    """Given the encoded primary key (has to be str object), returns the unicode string.
    If pk is a unicode object, will return the string as is.

    example:

      GetUnicodeFromPrimaryKey('%E6%A4%9C%E8%A8%BC%E5%8B%95%E4%BD%9C1_121122')
      returns: u'\u691c\u8a3c\u52d5\u4f5c1_121122'
    """
    if not isinstance(pk, unicode):
        return unicode(unquote(str(pk)), 'utf-8')
    else:
        return pk


def GetPrimaryKeyFromURI(uri):
    """
    example:

      GetPrimaryKeyFromURI(u'mujin:/\u691c\u8a3c\u52d5\u4f5c1_121122.mujin.dae')
      returns u'%E6%A4%9C%E8%A8%BC%E5%8B%95%E4%BD%9C1_121122'
    """
    res = urlparse(unicode(uri))
    path = res.path[1:]
    return quote(path.encode('utf-8'), '')


class ControllerClientBase(object):
    """mujin controller client base
    """
    _usewebapi = True  # if True use the HTTP webapi, otherwise the zeromq webapi (internal use only)
    _sceneparams = None
    _webclient = None
    scenepk = None # the scenepk this controller is configured for
    _ctx = None  # zmq context shared among all clients
    _ctxown = None # zmq context owned by this class
    _isok = False # if False, client is about to be destroyed
    _heartbeatthread = None  # thread for monitoring controller heartbeat
    _isokheartbeat = False  # if False, then stop heartbeat monitor
    _taskstate = None  # latest task status from heartbeat message
    _userinfo = None # a dict storing user info, like locale

    def __init__(self, controllerurl, controllerusername, controllerpassword, taskzmqport, taskheartbeatport, taskheartbeattimeout, tasktype, scenepk, initializezmq=False, usewebapi=True, ctx=None, slaverequestid=None):
        """logs into the mujin controller and initializes the task's zmq connection
        :param controllerurl: url of the mujin controller, e.g. http://controller14
        :param controllerusername: username of the mujin controller, e.g. testuser
        :param controllerpassword: password of the mujin controller
        :param taskzmqport: port of the task's zmq server, e.g. 7110
        :param taskheartbeatport: port of the task's zmq server's heartbeat publisher, e.g. 7111
        :param taskheartbeattimeout: seconds until reinitializing task's zmq server if no hearbeat is received, e.g. 7
        :param tasktype: type of the task
        :param scenepk: pk of the bin picking task scene, e.g. irex2013.mujin.dae
        :param initializezmq: whether to initialize controller zmq server
        """
        self._slaverequestid = slaverequestid
        self._sceneparams = {}
        self._isok = True
        self._userinfo = {
            'username': controllerusername,
            'locale': os.environ.get('LANG', ''),
        }

        # task
        self.tasktype = tasktype
        self._usewebapi = usewebapi
        # logs in via web api
        self.controllerurl = controllerurl
        self.controllerIp = controllerurl[len('http://'):].split(":")[0]
        if len(controllerurl[len('http://'):].split(":")) > 1:
            self.controllerPort = controllerurl[len('http://'):].split(":")[1]
        else:
            self.controllerPort = 80
        self.controllerusername = controllerusername
        self.controllerpassword = controllerpassword
        self._webclient = controllerclientraw.ControllerWebClient(controllerurl, controllerusername, controllerpassword)

        # connects to task's zmq server
        self._zmqclient = None
        if taskzmqport is not None:
            if ctx is None:
                self._ctx = zmq.Context()
                self._ctxown = self._ctx
            else:
                self._ctx = ctx
            self.taskzmqport = taskzmqport
            self.taskheartbeatport = taskheartbeatport
            self.taskheartbeattimeout = taskheartbeattimeout
            self._zmqclient = zmqclient.ZmqClient(self.controllerIp, taskzmqport, ctx)
            if self.taskheartbeatport is not None:
                self._isokheartbeat = True
                self._heartbeatthread = Thread(target=weakref.proxy(self)._RunHeartbeatMonitorThread)
                self._heartbeatthread.start()
                
        self.SetScenePrimaryKey(scenepk)
        
    def __del__(self):
        self.Destroy()

    def Destroy(self):
        self.SetDestroy()

        if self._webclient is not None:
            self._webclient.Destroy()
            self._webclient = None
        if self._heartbeatthread is not None:
            self._isokheartbeat = False
            self._heartbeatthread.join()
            self._heartbeatthread = None
        if self._zmqclient is not None:
            self._zmqclient.Destroy()
            self._zmqclient = None
            if self._ctxown is not None:
                try:
                    self._ctxown.destroy()
                except:
                    pass
                self._ctxown = None
    
    def SetDestroy(self):
        self._isok = False
        if self._webclient is not None:
            self._webclient.SetDestroy()
        if self._zmqclient is not None:
            self._zmqclient.SetDestroy()
    
    def SetLocale(self, locale):
        self._userinfo['locale'] = locale
        self._webclient.SetLocale(locale)
    
    def _RunHeartbeatMonitorThread(self, reinitializetimeout=10.0):
        while self._isok and self._isokheartbeat:
            log.info(u'subscribing to %s:%s' % (self.controllerIp, self.taskheartbeatport))
            socket = self._ctx.socket(zmq.SUB)
            socket.connect('tcp://%s:%s' % (self.controllerIp, self.taskheartbeatport))
            socket.setsockopt(zmq.SUBSCRIBE, '')
            poller = zmq.Poller()
            poller.register(socket, zmq.POLLIN)

            lastheartbeatts = time.time()
            while self._isokheartbeat and time.time() - lastheartbeatts < reinitializetimeout:
                socks = dict(poller.poll(50))
                if socket in socks and socks.get(socket) == zmq.POLLIN:
                    try:
                        reply = socket.recv_json(zmq.NOBLOCK)
                        if 'taskstate' in reply:
                            self._taskstate = reply['taskstate']
                            lastheartbeatts = time.time()
                        else:
                            self._taskstate = None
                    except zmq.ZMQError, e:
                        log.error('failed to receive from publisher')
                        log.error(e)
            if self._isokheartbeat:
                log.warn('%f secs since last heartbeat from controller' % (time.time() - lastheartbeatts))
        

    def RestartController(self):
        """ restarts controller
        """
        self._webclient.Request('POST', '/restartserver/', timeout=1)
        # no reason to check response since it's probably an error (server is restarting after all)

    def FileExists(self, filename):
        """check if a file exists on server
        """
        response = self._webclient.Request('HEAD', u'/u/%s/%s' % (self.controllerusername, filename))
        return response.status_code == 200

    def UploadFile(self, f):
        """uploads a file managed by file handle f 
        
        """
        # note that /fileupload does not have trailing slash for some reason
        response = self._webclient.Request('POST', '/fileupload', files={'files[]': f})
        if response.status_code != 200:
            raise ControllerClientError(response.content)
        
        try:
            content = json.loads(response.content)
        except ValueError:
            raise ControllerClientError(response.content)
        
        return content['filename']

    def DownloadFile(self, filename):
        """downloads a file given filename

        :return: a streaming response
        """
        response = self._webclient.Request('GET', u'/u/%s/%s' % (self.controllerusername, filename), stream=True)
        if response.status_code != 200:
            raise ControllerClientError(response.content)
        
        return response

    def SetScenePrimaryKey(self, scenepk):
        self.scenepk = scenepk
        sceneuri = GetURIFromPrimaryKey(scenepk)
        # for now (HACK) need to set the correct scenefilename. newer version of mujin controller need only scenepk, so remove scenefilename eventually
        mujinpath = os.path.join(os.environ.get('MUJIN_MEDIA_ROOT_DIR', '/var/www/media/u'), self.controllerusername)
        scenefilename = GetFilenameFromURI(sceneuri, mujinpath)[1]
        self._sceneparams = {'scenetype': 'mujincollada', 'sceneuri': sceneuri, 'scenefilename': scenefilename, 'scale': [1.0, 1.0, 1.0]}  # TODO: set scenetype according to the scene

    def GetScenes(self, fields=None, usewebapi=True, timeout=5):
        """list all available scene on controller
        """
        assert(usewebapi)
        status, response = self._webclient.APICall('GET', u'scene/', fields=fields, timeout=timeout, url_params={
            'limit': 0,
        })
        assert(status == 200)
        return response['objects']

    def GetScene(self, pk, fields=None, usewebapi=True, timeout=5):
        """returns requested scene
        """
        assert(usewebapi)
        status, response = self._webclient.APICall('GET', u'scene/%s/' % pk, fields=fields, timeout=timeout)
        assert(status == 200)
        return response

    def GetObject(self, pk, fields=None, usewebapi=True, timeout=5):
        """returns requested object
        """
        assert(usewebapi)
        status, response = self._webclient.APICall('GET', u'object/%s/' % pk, fields=fields, timeout=timeout)
        assert(status == 200)
        return response

    def GetRobot(self, pk, fields=None, usewebapi=True, timeout=5):
        """returns requested robot
        """
        assert(usewebapi)
        status, response = self._webclient.APICall('GET', u'robot/%s/' % pk, fields=fields, timeout=timeout)
        assert(status == 200)
        return response

    #
    # Scene related
    #

    def CreateScene(self, scenedata, fields=None, usewebapi=True, timeout=5):
        assert(usewebapi)
        status, response = self._webclient.APICall('POST', u'scene/', data=scenedata, fields=fields, timeout=timeout)
        assert(status == 201)
        return response

    def SetScene(self, scenepk, scenedata, usewebapi=True, timeout=5):
        assert(usewebapi)
        status, response = self._webclient.APICall('PUT', u'scene/%s/' % scenepk, data=scenedata, timeout=timeout)
        assert(status == 202)

    def DeleteScene(self, scenepk, usewebapi=True, timeout=5):
        assert(usewebapi)
        status, response = self._webclient.APICall('DELETE', u'scene/%s/' % scenepk, timeout=timeout)
        assert(status == 204)

    #
    # InstObject related
    #

    def CreateSceneInstObject(self, scenepk, instobjectdata, fields=None, usewebapi=True, timeout=5):
        assert(usewebapi)
        status, response = self._webclient.APICall('POST', u'scene/%s/instobject/' % scenepk, data=instobjectdata, fields=fields, timeout=timeout)
        assert(status == 201)
        return response

    def SetSceneInstObject(self, scenepk, instobjectpk, instobjectdata, usewebapi=True, timeout=5):
        """sets the instobject values via a WebAPI PUT call
        :param instobjectdata: key-value pairs of the data to modify on the instobject
        """
        assert(usewebapi)
        status, response = self._webclient.APICall('PUT', u'scene/%s/instobject/%s/' % (scenepk, instobjectpk), data=instobjectdata, timeout=timeout)
        assert(status == 202)

    def DeleteSceneInstObject(self, scenepk, instobjectpk, usewebapi=True, timeout=5):
        assert(usewebapi)
        status, response = self._webclient.APICall('DELETE', u'scene/%s/instobject/%s/' % (scenepk, instobjectpk), timeout=timeout)
        assert(status == 204)
    
    #
    # IKParam related
    #

    def CreateObjectIKParam(self, objectpk, ikparamdata, fields=None, usewebapi=True, timeout=5):
        assert(usewebapi)
        status, response = self._webclient.APICall('POST', u'object/%s/ikparam/' % objectpk, data=ikparamdata, fields=fields, timeout=timeout)
        assert(status == 201)
        return response

    def SetObjectIKParam(self, objectpk, ikparampk, ikparamdata, usewebapi=True, timeout=5):
        """sets the instobject values via a WebAPI PUT call
        :param instobjectdata: key-value pairs of the data to modify on the instobject
        """
        assert(usewebapi)
        status, response = self._webclient.APICall('PUT', u'object/%s/ikparam/%s/' % (objectpk, ikparampk), data=ikparamdata, timeout=timeout)
        assert(status == 202)
        
    def DeleteObjectIKParam(self, objectpk, ikparampk, usewebapi=True, timeout=5):
        assert(usewebapi)
        status, response = self._webclient.APICall('DELETE', u'object/%s/ikparam/%s/' % (objectpk, ikparampk), timeout=timeout)
        assert(status == 204)
        
    #
    # GraspSet related
    #

    def CreateObjectGraspSet(self, objectpk, graspsetdata, fields=None, usewebapi=True, timeout=5):
        assert(usewebapi)
        status, response = self._webclient.APICall('POST', u'object/%s/graspset/' % objectpk, data=graspsetdata, fields=fields, timeout=timeout)
        assert(status == 201)
        return response

    def SetObjectGraspSet(self, objectpk, graspsetpk, graspsetdata, usewebapi=True, timeout=5):
        """sets the instobject values via a WebAPI PUT call
        :param instobjectdata: key-value pairs of the data to modify on the instobject
        """
        assert(usewebapi)
        status, response = self._webclient.APICall('PUT', u'object/%s/graspset/%s/' % (objectpk, graspsetpk), data=graspsetdata, timeout=timeout)
        assert(status == 202)

    def DeleteObjectGraspSet(self, objectpk, graspsetpk, usewebapi=True, timeout=5):
        assert(usewebapi)
        status, response = self._webclient.APICall('DELETE', u'object/%s/graspset/%s/' % (objectpk, graspsetpk), timeout=timeout)
        assert(status == 204)

    #
    # Tools related
    #

    def CreateRobotTool(self, robotpk, tooldata, fields=None, usewebapi=True, timeout=5):
        assert(usewebapi)
        status, response = self._webclient.APICall('POST', u'robot/%s/tool/' % robotpk, data=tooldata, fields=fields, timeout=timeout)
        assert(status == 201)
        return response

    def SetRobotTool(self, robotpk, toolpk, tooldata, usewebapi=True, timeout=5):
        """sets the instobject values via a WebAPI PUT call
        :param instobjectdata: key-value pairs of the data to modify on the instobject
        """
        assert(usewebapi)
        status, response = self._webclient.APICall('PUT', u'robot/%s/tool/%s/' % (robotpk, toolpk), data=tooldata, timeout=timeout)
        assert(status == 202)

    def DeleteRobotTool(self, robotpk, toolpk, usewebapi=True, timeout=5):
        assert(usewebapi)
        status, response = self._webclient.APICall('DELETE', u'robot/%s/tool/%s/' % (robotpk, toolpk), timeout=timeout)
        assert(status == 204)

    #
    # Geometry related
    #
    
    def GetObjectGeometry(self, objectpk, usewebapi=True, timeout=5):
        """ return a list of geometries (a dictionary with key: positions, indices)) of given object
        """
        assert(usewebapi)
        status, response = self._webclient.APICall('GET', u'object/%s/geometry/' % objectpk, timeout=timeout)
        assert(status == 200)
        geometries = []
        for encodedGeometry in response['geometries']:
            geometry = {}
            positions = fromstring(base64.b64decode(encodedGeometry['positions_base64']), dtype=float)
            positions.resize(len(positions) / 3, 3)
            geometry['positions'] = positions
            indices = fromstring(base64.b64decode(encodedGeometry['positions_base64']), dtype=uint32)
            indices.resize(len(indices) / 3, 3)
            geometry['indices'] = indices
            geometries.append(geometry)
        return geometries

    #
    # Instobject related
    #

    def GetSceneInstanceObjectsViaWebapi(self, scenepk, fields=None, usewebapi=True, timeout=5):
        assert(usewebapi)
        status, response = self._webclient.APICall('GET', u'scene/%s/instobject/' % scenepk, fields=fields, timeout=timeout)
        assert(status == 200)
        return response['instobjects']

    #
    # Sensor mappings related
    #

    def GetSceneSensorMappingViaWebapi(self, scenepk=None, timeout=5):
        """ return the camerafullname to cameraid mapping. e.g. {'sourcecamera/ensenso_l_rectified': '150353', 'sourcecamera/ensenso_r_rectified':'150353_Right' ...}
        """
        if scenepk is None:
            scenepk = self.scenepk
        status, response = self._webclient.APICall('GET', u'scene/%s/instobject/' % scenepk, timeout=timeout)
        assert(status == 200)
        instobjects = response['instobjects']
        sensormapping = {}
        for instobject in instobjects:
            if len(instobject['attachedsensors']) > 0:
                status, response = self._webclient.APICall('GET', u'robot/%s/attachedsensor/' % instobject['object_pk'])
                assert (status == 200)
                for attachedsensor in response['attachedsensors']:
                    camerafullname = instobject['name'] + '/' + attachedsensor['name']
                    if 'hardware_id' in attachedsensor['sensordata']:
                        sensormapping[camerafullname] = attachedsensor['sensordata']['hardware_id']
                    else:
                        sensormapping[camerafullname] = None
                        log.warn(u'attached sensor %s/%s does not have hardware_id', instobject['name'], attachedsensor.get('name',None))
        return sensormapping

    def SetSceneSensorMappingViaWebapi(self, sensormapping, scenepk=None, timeout=5):
        """
        :param sensormapping: the camerafullname to cameraid mapping. e.g. {'sourcecamera/ensenso_l_rectified': '150353', 'sourcecamera/ensenso_r_rectified':'150353_Right' ...}
        """
        if scenepk is None:
            scenepk = self.scenepk
        status, response = self._webclient.APICall('GET', u'scene/%s/instobject/' % scenepk, timeout=timeout)
        assert(status == 200)
        instobjects = response['instobjects']
        cameracontainernames = unique([camerafullname.split('/')[0] for camerafullname in sensormapping.keys()])
        for instobject in instobjects:
            if len(instobject['attachedsensors']) > 0 and instobject['name'] in cameracontainernames:
                cameracontainerpk = instobject['object_pk']
                status, response = self._webclient.APICall('GET', u'robot/%s/attachedsensor/' % cameracontainerpk)
                assert (status == 200)
                for attachedsensor in response['attachedsensors']:
                    camerafullname = instobject['name'] + '/' + attachedsensor['name']
                    cameraid = attachedsensor['sensordata'].get('hardware_id', None)
                    sensorpk = attachedsensor['pk']
                    if camerafullname in sensormapping.keys():
                        if cameraid != sensormapping[camerafullname]:
                            status, response = self._webclient.APICall('PUT', u'robot/%s/attachedsensor/%s' % (cameracontainerpk, sensorpk), data={'sensordata': {'hardware_id': str(sensormapping[camerafullname])}})

<<<<<<< HEAD
    def SetObjectViaWebapi(self, objectpk, objectdata, timeout=5):
        """sets the object values via a WebAPI PUT call
        :param objectdata: key-value pairs of the data to modify on the object
        """
        status, response = self._webclient.APICall('PUT', u'object/%s/' % objectpk, data=objectdata, timeout=timeout)
        assert(status == 202)
    
    def GetAttachedSensorsViaWebapi(self, objectpk, timeout=5):
        """ return the attached sensors of given object
        """
        status, response = self._webclient.APICall('GET', u'robot/%s/attachedsensor/' % objectpk, timeout=timeout)
        assert(status == 200)
        return response['attachedsensors']
    
    def GetObjectGeometryViaWebapi(self, objectpk, timeout=5):
        """ return a list of geometries (a dictionary with key: positions, indices)) of given object
        """
        status, response = self._webclient.APICall('GET', u'object/%s/geometry/' % objectpk, timeout=timeout)
        assert(status == 200)
        geometries = []
        for encodedGeometry in response['geometries']:
            geometry = {}
            positions = fromstring(base64.b64decode(encodedGeometry['positions_base64']), dtype=float)
            positions.resize(len(positions) / 3, 3)
            geometry['positions'] = positions
            indices = fromstring(base64.b64decode(encodedGeometry['positions_base64']), dtype=uint32)
            indices.resize(len(indices) / 3, 3)
            geometry['indices'] = indices
            geometries.append(geometry)
        return geometries

    def ExecuteCommandViaWebapi(self, taskparameters, taskpk=None, timeout=3000):
=======
    def _ExecuteCommandViaWebAPI(self, taskparameters, timeout=3000):
>>>>>>> 437ee80e
        """executes command via web api
        """
        if self.tasktype == 'itlplanning2' and len(taskparameters.get('programname','')) > 0:
            if taskparameters.get('execute', False):
                return self._webclient.ExecuteITLPlanning2Task(self.scenepk, self.tasktype, taskparameters, slaverequestid=self._slaverequestid, async=True, taskpk=taskpk)
            else:
                return self._webclient.ExecuteITLPlanning2Task(self.scenepk, self.tasktype, taskparameters, slaverequestid=self._slaverequestid, async=False, taskpk=taskpk)
             
        return self._webclient.ExecuteTaskSync(self.scenepk, self.tasktype, taskparameters, slaverequestid=self._slaverequestid, timeout=timeout)


    def CancelJobViaWebapi(self, jobpk, timeout=5):
        """ cancels the job with the corresponding jobk
        """
        self._webclient.APICall('DELETE', 'job/%s' % jobpk, timeout=timeout)
        return True

    def DeleteTaskViaWebapi(self, taskpk, timeout=5):
        """ deletes a task via web api
        status:
        """
        try:
            status, response = self._webclient.APICall('DELETE', 'task/%s' % taskpk, timeout=timeout)
            assert(status == 204)
        except APIServerError, error:
            pass
        return ''
        
        
    def GetJobStatusViaWebApi(self, jobpk, timeout=5):
        """ get the status of the job, exception is treated as job finished
        """
        
        try:
            status, response = self._webclient.APICall('GET', u'job/%s' %jobpk, timeout=timeout)
        except APIServerError,e:
            return {} # badquery or job has finished

        return response


    def GetTaskViaWebapi(self, taskpk, timeout=None):
        status, response = self._webclient.APICall('GET', 'task/%s' %taskpk, timeout=timeout)
        return response
        
    def GetAllTasksViaWebapi(self, fields = ['name', 'datemodified']):
        """ gets all the task
        TODO: add taskdatemodified to the fields
        """
        queryfield = None # returns everything
        if fields is not None and len(fields) > 1:
            queryfield = repr(fields[0])[1:-1]
            for field in fields[1:]:
                queryfield += ',' + repr(field)[1:-1]
                        
        try:
            if queryfield is None:
                status, response = self._webclient.APICall('GET', 'task', url_params={'type__equals':self.tasktype})
            else:
                status, response = self._webclient.APICall('GET', 'task', url_params={'type__equals':self.tasktype, 'fields':queryfield})
        except APIServerError:
            return []  # bad query or no tasks
        return response['objects']

    def ExecuteCommand(self, taskparameters, usewebapi=None, taskpk= None, timeout=None, fireandforget=None):
        """executes command with taskparameters
        :param taskparameters: task parameters in json format
        :param timeout: timeout in seconds for web api call
        :param fireandforget: whether we should return immediately after sending the command
        :return: return the server response in json format
        """
        log.verbose(u'Executing task with parameters: %r', taskparameters)
        if usewebapi is None:
            usewebapi = self._usewebapi
        if usewebapi:
<<<<<<< HEAD
            try:
                response = self.ExecuteCommandViaWebapi(taskparameters, taskpk=taskpk, timeout=timeout)
            except APIServerError, e:
                # have to disguise as ControllerClientError since users only catch ControllerClientError
                raise ControllerClientError(e.responseerror_message, e.responsetraceback)
            
            if 'error' in response:
                raise ControllerClientError(response['error'])
            elif 'exception' in response:
                raise ControllerClientError(response['exception'])
            #elif 'traceback' in response:
            return response
=======
            return self._ExecuteCommandViaWebAPI(taskparameters, timeout=timeout)
        
>>>>>>> 437ee80e
        else:
            command = {
                'fnname': 'RunCommand',
                'taskparams': {
                    'tasktype': self.tasktype,
                    'sceneparams': self._sceneparams,
                    'taskparameters': taskparameters,
                },
                'userinfo': self._userinfo,
                'slaverequestid': self._slaverequestid
            }
            if self.tasktype == 'binpicking':
                command['fnname'] = '%s.%s' % (self.tasktype, command['fnname'])
            response = self._zmqclient.SendCommand(command, timeout=timeout, fireandforget=fireandforget)
            
            if fireandforget:
                # for fire and forget commands, no response will be available
                return None
<<<<<<< HEAD

            # raise any exceptions if the server side failed
            if 'error' in response:
                if type(response['error']) == dict:
                    raise ControllerClientError('%s %s' % (response['error']['errorcode'], response['error']['description']), response['error']['stacktrace'])
                else:
                    raise ControllerClientError(response['error'])
            elif 'exception' in response:
                
                raise ControllerClientError(response['exception'])
            elif 'status' in response and response['status'] != 'succeeded':
                # something happened so raise exception
                raise ControllerClientError(u'Resulting status is %s' % response['status'])
            if len(response['output']) > 0:
                return response['output'][0]
            return {}
    

        
    
#     def InitializeControllerZmqServer(self, taskzmqport=7110, taskheartbeatport=7111):
#         """starts the zmq server on mujin controller
#         no need to call this for visionserver initialization, visionserver calls this during initialization
#         """
#         taskparameters = {'command': 'InitializeZMQ',
#                           'port': taskzmqport,
#                           'heartbeatPort': taskheartbeatport,
#                           'sceneparams': self.sceneparams,
#                           'tasktype': self.tasktype,
#                           }
#         return self.ExecuteCommand(taskparameters, usewebapi=True)  # for webapi
#     
=======
            
            error = GetAPIServerErrorFromZMQ(response)
            if error is not None:
                raise error
                        
            return response['output'][0]
        
>>>>>>> 437ee80e
<|MERGE_RESOLUTION|>--- conflicted
+++ resolved
@@ -520,42 +520,9 @@
                         if cameraid != sensormapping[camerafullname]:
                             status, response = self._webclient.APICall('PUT', u'robot/%s/attachedsensor/%s' % (cameracontainerpk, sensorpk), data={'sensordata': {'hardware_id': str(sensormapping[camerafullname])}})
 
-<<<<<<< HEAD
-    def SetObjectViaWebapi(self, objectpk, objectdata, timeout=5):
-        """sets the object values via a WebAPI PUT call
-        :param objectdata: key-value pairs of the data to modify on the object
-        """
-        status, response = self._webclient.APICall('PUT', u'object/%s/' % objectpk, data=objectdata, timeout=timeout)
-        assert(status == 202)
-    
-    def GetAttachedSensorsViaWebapi(self, objectpk, timeout=5):
-        """ return the attached sensors of given object
-        """
-        status, response = self._webclient.APICall('GET', u'robot/%s/attachedsensor/' % objectpk, timeout=timeout)
-        assert(status == 200)
-        return response['attachedsensors']
-    
-    def GetObjectGeometryViaWebapi(self, objectpk, timeout=5):
-        """ return a list of geometries (a dictionary with key: positions, indices)) of given object
-        """
-        status, response = self._webclient.APICall('GET', u'object/%s/geometry/' % objectpk, timeout=timeout)
-        assert(status == 200)
-        geometries = []
-        for encodedGeometry in response['geometries']:
-            geometry = {}
-            positions = fromstring(base64.b64decode(encodedGeometry['positions_base64']), dtype=float)
-            positions.resize(len(positions) / 3, 3)
-            geometry['positions'] = positions
-            indices = fromstring(base64.b64decode(encodedGeometry['positions_base64']), dtype=uint32)
-            indices.resize(len(indices) / 3, 3)
-            geometry['indices'] = indices
-            geometries.append(geometry)
-        return geometries
+
 
     def ExecuteCommandViaWebapi(self, taskparameters, taskpk=None, timeout=3000):
-=======
-    def _ExecuteCommandViaWebAPI(self, taskparameters, timeout=3000):
->>>>>>> 437ee80e
         """executes command via web api
         """
         if self.tasktype == 'itlplanning2' and len(taskparameters.get('programname','')) > 0:
@@ -631,23 +598,7 @@
         if usewebapi is None:
             usewebapi = self._usewebapi
         if usewebapi:
-<<<<<<< HEAD
-            try:
-                response = self.ExecuteCommandViaWebapi(taskparameters, taskpk=taskpk, timeout=timeout)
-            except APIServerError, e:
-                # have to disguise as ControllerClientError since users only catch ControllerClientError
-                raise ControllerClientError(e.responseerror_message, e.responsetraceback)
-            
-            if 'error' in response:
-                raise ControllerClientError(response['error'])
-            elif 'exception' in response:
-                raise ControllerClientError(response['exception'])
-            #elif 'traceback' in response:
-            return response
-=======
             return self._ExecuteCommandViaWebAPI(taskparameters, timeout=timeout)
-        
->>>>>>> 437ee80e
         else:
             command = {
                 'fnname': 'RunCommand',
@@ -666,45 +617,9 @@
             if fireandforget:
                 # for fire and forget commands, no response will be available
                 return None
-<<<<<<< HEAD
-
-            # raise any exceptions if the server side failed
-            if 'error' in response:
-                if type(response['error']) == dict:
-                    raise ControllerClientError('%s %s' % (response['error']['errorcode'], response['error']['description']), response['error']['stacktrace'])
-                else:
-                    raise ControllerClientError(response['error'])
-            elif 'exception' in response:
-                
-                raise ControllerClientError(response['exception'])
-            elif 'status' in response and response['status'] != 'succeeded':
-                # something happened so raise exception
-                raise ControllerClientError(u'Resulting status is %s' % response['status'])
-            if len(response['output']) > 0:
-                return response['output'][0]
-            return {}
-    
-
-        
-    
-#     def InitializeControllerZmqServer(self, taskzmqport=7110, taskheartbeatport=7111):
-#         """starts the zmq server on mujin controller
-#         no need to call this for visionserver initialization, visionserver calls this during initialization
-#         """
-#         taskparameters = {'command': 'InitializeZMQ',
-#                           'port': taskzmqport,
-#                           'heartbeatPort': taskheartbeatport,
-#                           'sceneparams': self.sceneparams,
-#                           'tasktype': self.tasktype,
-#                           }
-#         return self.ExecuteCommand(taskparameters, usewebapi=True)  # for webapi
-#     
-=======
-            
             error = GetAPIServerErrorFromZMQ(response)
             if error is not None:
                 raise error
-                        
-            return response['output'][0]
-        
->>>>>>> 437ee80e
+            if len(response['output']) > 0:
+                return response['output'][0]
+            return {}