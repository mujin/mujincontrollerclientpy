# -*- coding: utf-8 -*-
# Copyright (C) 2012-2015 MUJIN Inc
"""
Mujin controller client
"""

# system imports
import os
import datetime
import base64
import email.utils

# mujin imports
from . import ControllerClientError
from . import controllerclientraw
from . import ugettext as _
from . import json
from . import urlparse
from . import uriutils

# logging
import logging
log = logging.getLogger(__name__)


def GetFilenameFromURI(uri, mujinpath):
    """returns the filesystem path that the URI points to.
    :param uri: points to mujin:/ resource

    example:

      GetFilenameFromURI(u'mujin:/\u691c\u8a3c\u52d5\u4f5c1_121122.mujin.dae',u'/var/www/media/u/testuser')
      returns: (ParseResult(scheme=u'mujin', netloc='', path=u'/\u691c\u8a3c\u52d5\u4f5c1_121122.mujin.dae', params='', query='', fragment=''), u'/var/www/media/u/testuser/\u691c\u8a3c\u52d5\u4f5c1_121122.mujin.dae')
    """
    mri = uriutils.MujinResourceIdentifier(uri=uri, mujinPath=mujinpath, fragmentSeparator=uriutils.FRAGMENT_SEPARATOR_AT)
    return mri.parseResult, mri.filename


def GetURIFromPrimaryKey(pk):
    """Given the encoded primary key (has to be str object), returns the unicode URL.
    If pk is a unicode object, will use inside url as is, otherwise will decode

    example:

      GetURIFromPrimaryKey('%E6%A4%9C%E8%A8%BC%E5%8B%95%E4%BD%9C1_121122')
      returns: u'mujin:/\u691c\u8a3c\u52d5\u4f5c1_121122.mujin.dae'
    """
    return uriutils.GetURIFromPrimaryKey(pk, primaryKeySeparator=uriutils.PRIMARY_KEY_SEPARATOR_AT, fragmentSeparator=uriutils.FRAGMENT_SEPARATOR_AT)


def GetUnicodeFromPrimaryKey(pk):
    """Given the encoded primary key (has to be str object), returns the unicode string.
    If pk is a unicode object, will return the string as is.

    example:

      GetUnicodeFromPrimaryKey('%E6%A4%9C%E8%A8%BC%E5%8B%95%E4%BD%9C1_121122')
      returns: u'\u691c\u8a3c\u52d5\u4f5c1_121122'
    """
    return uriutils.GetFilenameFromPrimaryKey(pk, primaryKeySeparator=uriutils.PRIMARY_KEY_SEPARATOR_AT)


def GetPrimaryKeyFromURI(uri):
    """
    example:

      GetPrimaryKeyFromURI(u'mujin:/\u691c\u8a3c\u52d5\u4f5c1_121122.mujin.dae')
      returns u'%E6%A4%9C%E8%A8%BC%E5%8B%95%E4%BD%9C1_121122'
    """
    return uriutils.GetPrimaryKeyFromURI(uri, fragmentSeparator=uriutils.FRAGMENT_SEPARATOR_AT, primaryKeySeparator=uriutils.PRIMARY_KEY_SEPARATOR_AT)


def _FormatHTTPDate(dt):
    """Return a string representation of a date according to RFC 1123 (HTTP/1.1).

    The supplied date must be in UTC.
    """
    weekday = ['Mon', 'Tue', 'Wed', 'Thu', 'Fri', 'Sat', 'Sun'][dt.weekday()]
    month = ['Jan', 'Feb', 'Mar', 'Apr', 'May', 'Jun', 'Jul', 'Aug', 'Sep', 'Oct', 'Nov', 'Dec'][dt.month - 1]
    return '%s, %02d %s %04d %02d:%02d:%02d GMT' % (weekday, dt.day, month, dt.year, dt.hour, dt.minute, dt.second)


class ControllerClient(object):
    """mujin controller client base
    """
    _webclient = None
    _userinfo = None  # a dict storing user info, like locale

    controllerurl = ''  # url to controller
    controllerusername = ''  # username to login with
    controllerpassword = ''  # password to login with

    controllerIp = ''  # hostname of the controller web server
    controllerPort = 80  # port of the controller web server

    def __init__(self, controllerurl='http://127.0.0.1', controllerusername='', controllerpassword=''):
        """logs into the mujin controller
        :param controllerurl: url of the mujin controller, e.g. http://controller14
        :param controllerusername: username of the mujin controller, e.g. testuser
        :param controllerpassword: password of the mujin controller
        """

        # parse controllerurl
        scheme, netloc, path, params, query, fragment = urlparse.urlparse(controllerurl)

        # parse any credential in the url
        if '@' in netloc:
            creds, netloc = netloc.rsplit('@', 1)
            self.controllerusername, self.controllerpassword = creds.split(':', 1)

        # parse ip (hostname really) and port
        self.controllerIp = netloc.split(':', 1)[0]
        self.controllerPort = 80
        if ':' in netloc:
            hostname, port = netloc.split(':')
            self.controllerIp = hostname
            self.controllerPort = int(port)

        self.controllerurl = urlparse.urlunparse((scheme, netloc, '', '', '', ''))
        self.controllerusername = controllerusername or self.controllerusername
        self.controllerpassword = controllerpassword or self.controllerpassword

        self._userinfo = {
            'username': self.controllerusername,
            'locale': os.environ.get('LANG', ''),
        }
        self._webclient = controllerclientraw.ControllerWebClient(self.controllerurl, self.controllerusername, self.controllerpassword)

    def __del__(self):
        self.Destroy()

    def Destroy(self):
        self.SetDestroy()

        if self._webclient is not None:
            self._webclient.Destroy()
            self._webclient = None

    def SetDestroy(self):
        if self._webclient is not None:
            self._webclient.SetDestroy()

    def SetLocale(self, locale):
        self._userinfo['locale'] = locale
        self._webclient.SetLocale(locale)

    def RestartController(self):
        """ restarts controller
        """
        self._webclient.Request('POST', '/restartserver/', timeout=1)
        # no reason to check response since it's probably an error (server is restarting after all)

    def IsLoggedIn(self):
        return True

    def Login(self, timeout=5):
        """Force webclient to login if it is not currently logged in. Useful for checking that the credential works.
        """
        self.Ping(timeout=timeout)

    def Ping(self, usewebapi=True, timeout=5):
        """Sends a dummy HEAD request to api endpoint
        """
        assert(usewebapi)
        response = self._webclient.Request('HEAD', u'/u/%s' % self.controllerusername, timeout=timeout)
        if response.status_code != 200:
            raise ControllerClientError(_('failed to ping controller, status code is: %d') % response.status_code)

    #
    # Scene related
    #

    def UploadSceneFile(self, f, timeout=5):
        """uploads a file managed by file handle f

        """
        return self.UploadFile(f, timeout=timeout)

    def GetScenes(self, fields=None, offset=0, limit=0, usewebapi=True, timeout=5, **kwargs):
        """list all available scene on controller
        """
        assert(usewebapi)
        params = {
            'offset': offset,
            'limit': limit,
        }
        params.update(kwargs)
        return self._webclient.APICall('GET', u'scene/', fields=fields, timeout=timeout, params=params)['objects']

    def GetScene(self, pk, fields=None, usewebapi=True, timeout=5):
        """returns requested scene
        """
        assert(usewebapi)
        return self._webclient.APICall('GET', u'scene/%s/' % pk, fields=fields, timeout=timeout)

    def GetObject(self, pk, fields=None, usewebapi=True, timeout=5):
        """returns requested object
        """
        assert(usewebapi)
        return self._webclient.APICall('GET', u'object/%s/' % pk, fields=fields, timeout=timeout)

    def SetObject(self, pk, objectdata, fields=None, usewebapi=True, timeout=5):
        """do partial update on object resource
        """
        assert(usewebapi)
        return self._webclient.APICall('PUT', u'object/%s/' % pk, data=objectdata, fields=fields, timeout=timeout)

    def GetRobot(self, pk, fields=None, usewebapi=True, timeout=5):
        """returns requested robot
        """
        assert(usewebapi)
        return self._webclient.APICall('GET', u'robot/%s/' % pk, fields=fields, timeout=timeout)

    def SetRobot(self, pk, robotdata, fields=None, usewebapi=True, timeout=5):
        """do partial update on robot resource
        """
        assert(usewebapi)
        return self._webclient.APICall('PUT', u'robot/%s/' % pk, data=robotdata, fields=fields, timeout=timeout)

    #
    # Scene related
    #

    def CreateScene(self, scenedata, fields=None, usewebapi=True, timeout=5):
        assert(usewebapi)
        return self._webclient.APICall('POST', u'scene/', data=scenedata, fields=fields, timeout=timeout)

    def SetScene(self, scenepk, scenedata, fields=None, usewebapi=True, timeout=5):
        assert(usewebapi)
        return self._webclient.APICall('PUT', u'scene/%s/' % scenepk, data=scenedata, fields=fields, timeout=timeout)

    def DeleteScene(self, scenepk, usewebapi=True, timeout=5):
        assert(usewebapi)
        return self._webclient.APICall('DELETE', u'scene/%s/' % scenepk, timeout=timeout)

    #
    # InstObject related
    #

    def CreateSceneInstObject(self, scenepk, instobjectdata, fields=None, usewebapi=True, timeout=5):
        assert(usewebapi)
        return self._webclient.APICall('POST', u'scene/%s/instobject/' % scenepk, data=instobjectdata, fields=fields, timeout=timeout)

    def GetSceneInstObjects(self, scenepk, fields=None, usewebapi=True, timeout=5):
        """ returns the instance objects of the scene
        """
        assert(usewebapi)
        return self._webclient.APICall('GET', u'scene/%s/instobject/' % scenepk, fields=fields, timeout=timeout)

    def GetSceneInstObject(self, scenepk, instobjectpk, fields=None, usewebapi=True, timeout=5):
        """ returns the instance objects of the scene
        """
        assert(usewebapi)
        return self._webclient.APICall('GET', u'scene/%s/instobject/%s' % (scenepk, instobjectpk), fields=fields, timeout=timeout)

    def SetSceneInstObject(self, scenepk, instobjectpk, instobjectdata, fields=None, usewebapi=True, timeout=5):
        """sets the instobject values via a WebAPI PUT call
        :param instobjectdata: key-value pairs of the data to modify on the instobject
        """
        assert(usewebapi)
        return self._webclient.APICall('PUT', u'scene/%s/instobject/%s/' % (scenepk, instobjectpk), data=instobjectdata, fields=fields, timeout=timeout)

    def DeleteSceneInstObject(self, scenepk, instobjectpk, usewebapi=True, timeout=5):
        assert(usewebapi)
        return self._webclient.APICall('DELETE', u'scene/%s/instobject/%s/' % (scenepk, instobjectpk), timeout=timeout)

    #
    # IKParam related
    #

    def CreateObjectIKParam(self, objectpk, ikparamdata, fields=None, usewebapi=True, timeout=5):
        assert(usewebapi)
        return self._webclient.APICall('POST', u'object/%s/ikparam/' % objectpk, data=ikparamdata, fields=fields, timeout=timeout)

    def SetObjectIKParam(self, objectpk, ikparampk, ikparamdata, fields=None, usewebapi=True, timeout=5):
        """sets the instobject values via a WebAPI PUT call
        :param instobjectdata: key-value pairs of the data to modify on the instobject
        """
        assert(usewebapi)
        return self._webclient.APICall('PUT', u'object/%s/ikparam/%s/' % (objectpk, ikparampk), data=ikparamdata, fields=fields, timeout=timeout)

    def DeleteObjectIKParam(self, objectpk, ikparampk, usewebapi=True, timeout=5):
        assert(usewebapi)
        return self._webclient.APICall('DELETE', u'object/%s/ikparam/%s/' % (objectpk, ikparampk), timeout=timeout)

    #
    # GraspSet related
    #

    def CreateObjectGraspSet(self, objectpk, graspsetdata, fields=None, usewebapi=True, timeout=5):
        assert(usewebapi)
        return self._webclient.APICall('POST', u'object/%s/graspset/' % objectpk, data=graspsetdata, fields=fields, timeout=timeout)

    def SetObjectGraspSet(self, objectpk, graspsetpk, graspsetdata, fields=None, usewebapi=True, timeout=5):
        """sets the instobject values via a WebAPI PUT call
        :param instobjectdata: key-value pairs of the data to modify on the instobject
        """
        assert(usewebapi)
        return self._webclient.APICall('PUT', u'object/%s/graspset/%s/' % (objectpk, graspsetpk), data=graspsetdata, fields=fields, timeout=timeout)

    def DeleteObjectGraspSet(self, objectpk, graspsetpk, usewebapi=True, timeout=5):
        assert(usewebapi)
        return self._webclient.APICall('DELETE', u'object/%s/graspset/%s/' % (objectpk, graspsetpk), timeout=timeout)

    #
    # Link related
    #

    def CreateObjectLink(self, objectpk, linkdata, fields=None, usewebapi=True, timeout=5):
        assert(usewebapi)
        return self._webclient.APICall('POST', u'object/%s/link/' % objectpk, data=linkdata, fields=fields, timeout=timeout)

    def SetObjectLink(self, objectpk, linkpk, linkdata, fields=None, usewebapi=True, timeout=5):
        """sets the instobject values via a WebAPI PUT call
        :param instobjectdata: key-value pairs of the data to modify on the instobject
        """
        assert(usewebapi)
        return self._webclient.APICall('PUT', u'object/%s/link/%s/' % (objectpk, linkpk), data=linkdata, fields=fields, timeout=timeout)

    def GetObjectLinks(self, objectpk, fields=None, usewebapi=True, timeout=5):
        """ returns the instance objects of the scene
        """
        assert(usewebapi)
        status, response = self._webclient.APICall('GET', u'object/%s/link/' % (objectpk), fields=fields, timeout=timeout)
        assert(status == 200)
        return response

    def GetObjectLink(self, objectpk, linkpk, fields=None, usewebapi=True, timeout=5):
        """ returns the instance objects of the scene
        """
        assert(usewebapi)
        status, response = self._webclient.APICall('GET', u'object/%s/link/%s/' % (objectpk, linkpk), fields=fields, timeout=timeout)
        assert(status == 200)
        return response

    def DeleteObjectLink(self, objectpk, linkpk, usewebapi=True, timeout=5):
        assert(usewebapi)
        return self._webclient.APICall('DELETE', u'object/%s/link/%s/' % (objectpk, linkpk), timeout=timeout)

    #
    # Attachment related
    #

    def CreateObjectAttachment(self, objectpk, attachmentdata, fields=None, usewebapi=True, timeout=5):
        assert(usewebapi)
        return self._webclient.APICall('POST', u'object/%s/attachment/' % objectpk, data=attachmentdata, fields=fields, timeout=timeout)

    def SetObjectAttachment(self, objectpk, attachmentpk, attachmentdata, fields=None, usewebapi=True, timeout=5):
        assert(usewebapi)
        return self._webclient.APICall('PUT', u'object/%s/attachment/%s/' % (objectpk, attachmentpk), data=attachmentdata, fields=fields, timeout=timeout)

    def DeleteObjectAttachment(self, objectpk, attachmentpk, usewebapi=True, timeout=5):
        assert(usewebapi)
        return self._webclient.APICall('DELETE', u'object/%s/attachment/%s/' % (objectpk, attachmentpk), timeout=timeout)

    #
    # Geometry related
    #

    def CreateObjectGeometry(self, objectpk, geometrydata, fields=None, usewebapi=True, timeout=5):
        assert(usewebapi)
        return self._webclient.APICall('POST', u'object/%s/geometry/' % objectpk, data=geometrydata, fields=fields, timeout=timeout)

    def SetObjectGeometry(self, objectpk, geometrypk, geometrydata, fields=None, usewebapi=True, timeout=5):
        """sets the instobject values via a WebAPI PUT call
        :param instobjectdata: key-value pairs of the data to modify on the instobject
        """
        assert(usewebapi)
        return self._webclient.APICall('PUT', u'object/%s/geometry/%s/' % (objectpk, geometrypk), data=geometrydata, fields=fields, timeout=timeout)

    def GetObjectGeometryData(self, objectpk, geometrypk, fields=None, usewebapi=True, timeout=5):
        """ returns the instance objects of the scene
        """
        assert(usewebapi)
        status, response = self._webclient.APICall('GET', u'object/%s/geometry/%s/' % (objectpk, geometrypk), fields=fields, timeout=timeout)
        assert(status == 200)
        return response

    def SetObjectGeometryMesh(self, objectpk, geometrypk, data, formathint='stl', unit='mm', usewebapi=True, timeout=5):
        """upload binary file content of a cad file to be set as the mesh for the geometry
        """
        assert(usewebapi)
        assert(formathint == 'stl')  # for now, only support stl

        headers = {'Content-Type': 'application/sla'}
        params = {'unit': unit}
        return self._webclient.APICall('PUT', u'object/%s/geometry/%s/' % (objectpk, geometrypk), params=params, data=data, headers=headers, timeout=timeout)

    def DeleteObjectGeometry(self, objectpk, geometrypk, usewebapi=True, timeout=5):
        assert(usewebapi)
        return self._webclient.APICall('DELETE', u'object/%s/geometry/%s/' % (objectpk, geometrypk), timeout=timeout)

    def GetObjectGeometries(self, objectpk, mesh=False, fields=None, usewebapi=True, timeout=5):
        assert(usewebapi)
        params = {}
        if mesh:
            params['mesh'] = '1'
        return self._webclient.APICall('GET', u'object/%s/geometry/' % objectpk, params=params, fields=fields, timeout=timeout)

    #
    # Object Tools related
    #

    def GetRobotTools(self, robotpk, fields=None, usewebapi=True, timeout=5):
        assert(usewebapi)
        return self._webclient.APICall('GET', u'robot/%s/tool/' % robotpk, fields=fields, timeout=timeout)

    def GetRobotTool(self, robotpk, toolpk, fields=None, usewebapi=True, timeout=5):
        assert(usewebapi)
        return self._webclient.APICall('GET', u'robot/%s/tool/%s/' % (robotpk, toolpk), fields=fields, timeout=timeout)

    def CreateRobotTool(self, robotpk, tooldata, fields=None, usewebapi=True, timeout=5):
        assert(usewebapi)
        return self._webclient.APICall('POST', u'robot/%s/tool/' % robotpk, data=tooldata, fields=fields, timeout=timeout)

    def SetRobotTool(self, robotpk, toolpk, tooldata, fields=None, usewebapi=True, timeout=5):
        """sets the tool values via a WebAPI PUT call
        :param tooldata: key-value pairs of the data to modify on the tool
        """
        assert(usewebapi)
        return self._webclient.APICall('PUT', u'robot/%s/tool/%s/' % (robotpk, toolpk), data=tooldata, fields=fields, timeout=timeout)

    def DeleteRobotTool(self, robotpk, toolpk, usewebapi=True, timeout=5):
        assert(usewebapi)
        return self._webclient.APICall('DELETE', u'robot/%s/tool/%s/' % (robotpk, toolpk), timeout=timeout)

    #
    # InstObject Tools related
    #

    def GetInstRobotTools(self, scenepk, instobjectpk, fields=None, usewebapi=True, timeout=5):
        assert(usewebapi)
        return self._webclient.APICall('GET', u'scene/%s/instobject/%s/tool/' % (scenepk, instobjectpk), fields=fields, timeout=timeout)

    def GetInstRobotTool(self, scenepk, instobjectpk, toolpk, fields=None, usewebapi=True, timeout=5):
        assert(usewebapi)
        return self._webclient.APICall('GET', u'scene/%s/instobject/%s/tool/%s' % (scenepk, instobjectpk, toolpk), fields=fields, timeout=timeout)

    def CreateInstRobotTool(self, scenepk, instobjectpk, tooldata, fields=None, usewebapi=True, timeout=5):
        assert(usewebapi)
        return self._webclient.APICall('POST', u'scene/%s/instobject/%s/tool/' % (scenepk, instobjectpk), data=tooldata, fields=fields, timeout=timeout)

    def SetInstRobotTool(self, scenepk, instobjectpk, toolpk, tooldata, fields=None, usewebapi=True, timeout=5):
        """sets the tool values via a WebAPI PUT call
        :param tooldata: key-value pairs of the data to modify on the tool
        """
        assert(usewebapi)
        return self._webclient.APICall('PUT', u'scene/%s/instobject/%s/tool/%s/' % (scenepk, instobjectpk, toolpk), data=tooldata, fields=fields, timeout=timeout)

    def DeleteInstRobotTool(self, scenepk, instobjectpk, toolpk, usewebapi=True, timeout=5):
        assert(usewebapi)
        return self._webclient.APICall('DELETE', u'scene/%s/instobject/%s/tool/%s/' % (scenepk, instobjectpk, toolpk), timeout=timeout)

    #
    # Attached sensors related
    #

    def CreateRobotAttachedSensor(self, robotpk, attachedsensordata, fields=None, usewebapi=True, timeout=5):
        assert(usewebapi)
        return self._webclient.APICall('POST', u'robot/%s/attachedsensor/' % robotpk, data=attachedsensordata, fields=fields, timeout=timeout)

    def SetRobotAttachedSensor(self, robotpk, attachedsensorpk, attachedsensordata, fields=None, usewebapi=True, timeout=5):
        """sets the attachedsensor values via a WebAPI PUT call
        :param attachedsensordata: key-value pairs of the data to modify on the attachedsensor
        """
        assert(usewebapi)
        return self._webclient.APICall('PUT', u'robot/%s/attachedsensor/%s/' % (robotpk, attachedsensorpk), data=attachedsensordata, fields=fields, timeout=timeout)

    def SetRobotAttachedActuator(self, robotpk, attachedactuatorpk, attachedacturtordata, fields=None, usewebapi=True, timeout=5):
        """sets the attachedactuatorpk values via a WebAPI PUT call
        :param attachedacturtordata: key-value pairs of the data to modify on the attachedactuator
        """
        assert(usewebapi)
        status, response = self._webclient.APICall('PUT', u'robot/%s/attachedactuator/%s/' % (robotpk, attachedactuatorpk), data=attachedacturtordata, fields=fields, timeout=timeout)
        assert(status == 202)

    def DeleteRobotAttachedSensor(self, robotpk, attachedsensorpk, usewebapi=True, timeout=5):
        assert(usewebapi)
        return self._webclient.APICall('DELETE', u'robot/%s/attachedsensor/%s/' % (robotpk, attachedsensorpk), timeout=timeout)

    #
    # Task related
    #

    def GetSceneTasks(self, scenepk, fields=None, offset=0, limit=0, tasktype=None, usewebapi=True, timeout=5):
        assert(usewebapi)
<<<<<<< HEAD
        params = {
            'offset': offset,
            'limit': limit,
        }
        if tasktype:
            params['tasktype'] = tasktype
        status, response = self._webclient.APICall('GET', u'scene/%s/task/' % scenepk, fields=fields, timeout=timeout, url_params=params)
        assert(status == 200)
        return response['objects']
=======
        return self._webclient.APICall('GET', u'scene/%s/task/' % scenepk, fields=fields, timeout=timeout, params={
            'offset': offset,
            'limit': limit,
        })['objects']
>>>>>>> 2b9e2bbb

    def GetSceneTask(self, scenepk, taskpk, fields=None, usewebapi=True, timeout=5):
        assert(usewebapi)
        return self._webclient.APICall('GET', u'scene/%s/task/%s/' % (scenepk, taskpk), fields=fields, timeout=timeout)

    def CreateSceneTask(self, scenepk, taskdata, fields=None, usewebapi=True, timeout=5):
        assert(usewebapi)
        return self._webclient.APICall('POST', u'scene/%s/task/' % scenepk, data=taskdata, fields=fields, timeout=timeout)

    def SetSceneTask(self, scenepk, taskpk, taskdata, fields=None, usewebapi=True, timeout=5):
        assert(usewebapi)
        self._webclient.APICall('PUT', u'scene/%s/task/%s/' % (scenepk, taskpk), data=taskdata, fields=fields, timeout=timeout)

    def DeleteSceneTask(self, scenepk, taskpk, usewebapi=True, timeout=5):
        assert(usewebapi)
        self._webclient.APICall('DELETE', u'scene/%s/task/%s/' % (scenepk, taskpk), timeout=timeout)

    #
    # Result related
    #

    def GetResult(self, resultpk, fields=None, usewebapi=True, timeout=5):
        assert(usewebapi)
        return self._webclient.APICall('GET', u'planningresult/%s/' % resultpk, fields=fields, timeout=timeout)

    def GetBinpickingResult(self, resultpk, fields=None, usewebapi=True, timeout=5):
        assert(UserWarning)
        return self._webclient.APICall('GET', u'binpickingresult/%s' % resultpk, fields=fields, timeout=timeout)

    def GetResultProgram(self, resultpk, programtype=None, format='dat', usewebapi=True, timeout=5):
        assert(usewebapi)
        params = {'format': format}
        if programtype is not None and len(programtype) > 0:
            params['type'] = programtype
        # custom http call because APICall currently only supports json
        response = self._webclient.Request('GET', u'/api/v1/planningresult/%s/program/' % resultpk, params=params, timeout=timeout)
        assert(response.status_code == 200)
        return response.content

    def SetResult(self, resultpk, resultdata, fields=None, usewebapi=True, timeout=5):
        assert(usewebapi)
        self._webclient.APICall('PUT', u'planningresult/%s/' % resultpk, data=resultdata, fields=fields, timeout=timeout)

    def DeleteResult(self, resultpk, usewebapi=True, timeout=5):
        assert(usewebapi)
        self._webclient.APICall('DELETE', u'planningresult/%s/' % resultpk, timeout=timeout)

    #
    # Job related
    #

    def GetJobs(self, fields=None, offset=0, limit=0, usewebapi=True, timeout=5):
        assert(usewebapi)
        return self._webclient.APICall('GET', u'job/', fields=fields, timeout=timeout, params={
            'offset': offset,
            'limit': limit,
        })['objects']

    def DeleteJob(self, jobpk, usewebapi=True, timeout=5):
        """ cancels the job with the corresponding jobk
        """
        assert(usewebapi)
        self._webclient.APICall('DELETE', u'job/%s/' % jobpk, timeout=timeout)

    def DeleteJobs(self, usewebapi=True, timeout=5):
        """ cancels all jobs
        """
        # cancel on the zmq configure socket first

        if usewebapi:
            self._webclient.APICall('DELETE', u'job/', timeout=timeout)

    #
    # Geometry related
    #

    def GetObjectGeometry(self, objectpk, usewebapi=True, timeout=5):
        """ return a list of geometries (a dictionary with key: positions, indices)) of given object
        """
        import numpy
        assert(usewebapi)
        response = self._webclient.APICall('GET', u'object/%s/scenejs/' % objectpk, timeout=timeout)
        geometries = []
        for encodedGeometry in response['geometries']:
            geometry = {}
            positions = numpy.fromstring(base64.b64decode(encodedGeometry['positions_base64']), dtype=float)
            positions.resize(len(positions) / 3, 3)
            geometry['positions'] = positions
            indices = numpy.fromstring(base64.b64decode(encodedGeometry['indices_base64']), dtype=numpy.uint32)
            indices.resize(len(indices) / 3, 3)
            geometry['indices'] = indices
            geometries.append(geometry)
        return geometries

    #
    # Instobject related
    #

    def GetSceneInstanceObjectsViaWebapi(self, scenepk, fields=None, usewebapi=True, timeout=5):
        assert(usewebapi)
        return self._webclient.APICall('GET', u'scene/%s/instobject/' % scenepk, fields=fields, timeout=timeout)['objects']

    #
    # Sensor mappings related
    #

    def GetSceneSensorMapping(self, scenepk=None, usewebapi=True, timeout=5):
        """ return the camerafullname to cameraid mapping. e.g. {'sourcecamera/ensenso_l_rectified': '150353', 'sourcecamera/ensenso_r_rectified':'150353_Right' ...}
        """
        assert(usewebapi)
        if scenepk is None:
            scenepk = self.scenepk
        instobjects = self._webclient.APICall('GET', u'scene/%s/instobject/' % scenepk, timeout=timeout)['objects']
        sensormapping = {}
        for instobject in instobjects:
            if len(instobject['attachedsensors']) > 0:
                attachedsensors = self._webclient.APICall('GET', u'robot/%s/attachedsensor/' % instobject['object_pk'])['attachedsensors']
                for attachedsensor in attachedsensors:
                    camerafullname = instobject['name'] + '/' + attachedsensor['name']
                    if 'hardware_id' in attachedsensor['sensordata']:
                        sensormapping[camerafullname] = attachedsensor['sensordata']['hardware_id']
                    else:
                        sensormapping[camerafullname] = None
                        log.warn(u'attached sensor %s/%s does not have hardware_id', instobject['name'], attachedsensor.get('name', None))
        return sensormapping

    def SetSceneSensorMapping(self, sensormapping, scenepk=None, usewebapi=True, timeout=5):
        """
        :param sensormapping: the camerafullname to cameraid mapping. e.g. {'sourcecamera/ensenso_l_rectified': '150353', 'sourcecamera/ensenso_r_rectified':'150353_Right' ...}
        """
        assert(usewebapi)
        if scenepk is None:
            scenepk = self.scenepk
        instobjects = self._webclient.APICall('GET', u'scene/%s/instobject/' % scenepk, params={'limit': 0}, fields='attachedsensors,object_pk,name', timeout=timeout)['objects']
        cameracontainernames = set([camerafullname.split('/')[0] for camerafullname in sensormapping.keys()])
        sensormapping = dict(sensormapping)
        for instobject in instobjects:
            if len(instobject['attachedsensors']) > 0 and instobject['name'] in cameracontainernames:
                cameracontainerpk = instobject['object_pk']
                attachedsensors = self._webclient.APICall('GET', u'robot/%s/attachedsensor/' % cameracontainerpk)['attachedsensors']
                for attachedsensor in attachedsensors:
                    camerafullname = instobject['name'] + '/' + attachedsensor['name']
                    cameraid = attachedsensor['sensordata'].get('hardware_id', None)
                    sensorpk = attachedsensor['pk']
                    if camerafullname in sensormapping.keys():
                        if cameraid != sensormapping[camerafullname]:
                            self._webclient.APICall('PUT', u'robot/%s/attachedsensor/%s' % (cameracontainerpk, sensorpk), data={'sensordata': {'hardware_id': str(sensormapping[camerafullname])}})
                        del sensormapping[camerafullname]
        if sensormapping:
            raise ControllerClientError(_('some sensors are not found in scene: %r') % sensormapping.keys())

    #
    # File related
    #

    def UploadFile(self, f, filename=None, timeout=10):
        """uploads a file managed by file handle f
        """
        data = {}
        if filename:
            data['filename'] = filename
        response = self._webclient.Request('POST', '/fileupload', files={'file': f}, data=data, timeout=timeout)
        if response.status_code in (200,):
            try:
                return json.loads(response.content)['filename']
            except Exception as e:
                log.exception('failed to upload file: %s', e)
        raise ControllerClientError(response.content.decode('utf-8'))

    def DeleteFile(self, filename, timeout=10):
        response = self._webclient.Request('POST', '/file/delete/', data={'filename': filename}, timeout=timeout)
        if response.status_code in (200,):
            try:
                return json.loads(response.content)['filename']
            except Exception as e:
                log.exception('failed to delete file: %s', e)
        raise ControllerClientError(response.content.decode('utf-8'))

    def ListFiles(self, dirname='', timeout=2):
        response = self._webclient.Request('GET', '/file/list/', params={'dirname': dirname}, timeout=timeout)
        if response.status_code in (200, 404):
            try:
                return json.loads(response.content)
            except Exception as e:
                log.exception('failed to delete file: %s', e)
        raise ControllerClientError(response.content.decode('utf-8'))

    def FileExists(self, path, timeout=5):
        """check if a file exists on server
        """
        response = self._webclient.Request('HEAD', u'/u/%s/%s' % (self.controllerusername, path.rstrip('/')), timeout=timeout)
        if response.status_code not in [200, 301, 404]:
            raise ControllerClientError(response.content.decode('utf-8'))
        return response.status_code != 404

    def DownloadFile(self, filename, ifmodifiedsince=None, timeout=5):
        """downloads a file given filename

        :return: a streaming response
        """
        headers = {}
        if ifmodifiedsince:
            headers['If-Modified-Since'] = _FormatHTTPDate(ifmodifiedsince)
        response = self._webclient.Request('GET', u'/u/%s/%s' % (self.controllerusername, filename), headers=headers, stream=True, timeout=timeout)
        if ifmodifiedsince and response.status_code == 304:
            return response
        if response.status_code != 200:
            raise ControllerClientError(response.content.decode('utf-8'))
        return response

    def FlushAndDownloadFile(self, filename, timeout=5):
        """downloads a file given filename

        :return: a streaming response
        """
        response = self._webclient.Request('GET', '/file/download/', params={'filename': filename}, stream=True, timeout=timeout)
        if response.status_code != 200:
            raise ControllerClientError(response.content.decode('utf-8'))
        return response

    def HeadFile(self, filename, timeout=5):
        """Perform a HEAD operation on given filename to retrieve metadata.

        :return: a dict containing keys like modified and size
        """
        path = u'/u/%s/%s' % (self.controllerusername, filename.rstrip('/'))
        response = self._webclient.Request('HEAD', path, timeout=timeout)
        if response.status_code not in [200]:
            raise ControllerClientError(response.content.decode('utf-8'))
        return {
            'modified': datetime.datetime(*email.utils.parsedate(response.headers['Last-Modified'])[:6]),
            'size': int(response.headers['Content-Length']),
        }

    #
    # Log related
    #

    def GetUserLog(self, category, level='DEBUG', keyword=None, limit=None, cursor=None, includecursor=False, forward=False, timeout=2):
        """ restarts controller
        """
        params = {
            'keyword': (keyword or '').strip(),
            'cursor': (cursor or '').strip(),
            'includecursor': 'true' if includecursor else 'false',
            'forward': 'true' if forward else 'false',
            'limit': str(limit or 0),
            'level': level,
        }

        response = self._webclient.Request('GET', '/log/user/%s/' % category, params=params, timeout=timeout)
        if response.status_code != 200:
            raise ControllerClientError(_('Failed to retrieve user log, status code is %d') % response.status_code)
        return json.loads(response.content)

    #
    # Query list of scenepks based on barcdoe field
    #

    def QueryScenePKsByBarcodes(self, barcodes, timeout=2):
        response = self._webclient.Request('GET', '/query/barcodes/', params={'barcodes': ','.join(barcodes)})
        if response.status_code != 200:
            raise ControllerClientError(_('Failed to query scenes based on barcode, status code is %d') % response.status_code)
        return json.loads(response.content)

    #
    # Report stats to registration controller
    #

    def ReportStats(self, data, timeout=5):
        response = self._webclient.Request('POST', '/stats/', data=json.dumps(data), headers={'Content-Type': 'application/json'}, timeout=timeout)
        if response.status_code != 200:
            raise ControllerClientError(_('Failed to upload stats, status code is %d') % response.status_code)<|MERGE_RESOLUTION|>--- conflicted
+++ resolved
@@ -484,22 +484,13 @@
 
     def GetSceneTasks(self, scenepk, fields=None, offset=0, limit=0, tasktype=None, usewebapi=True, timeout=5):
         assert(usewebapi)
-<<<<<<< HEAD
         params = {
             'offset': offset,
             'limit': limit,
         }
         if tasktype:
             params['tasktype'] = tasktype
-        status, response = self._webclient.APICall('GET', u'scene/%s/task/' % scenepk, fields=fields, timeout=timeout, url_params=params)
-        assert(status == 200)
-        return response['objects']
-=======
-        return self._webclient.APICall('GET', u'scene/%s/task/' % scenepk, fields=fields, timeout=timeout, params={
-            'offset': offset,
-            'limit': limit,
-        })['objects']
->>>>>>> 2b9e2bbb
+        return self._webclient.APICall('GET', u'scene/%s/task/' % scenepk, fields=fields, timeout=timeout, url_params=params)['objects']
 
     def GetSceneTask(self, scenepk, taskpk, fields=None, usewebapi=True, timeout=5):
         assert(usewebapi)
