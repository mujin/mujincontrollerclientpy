# -*- coding: utf-8 -*-
# Copyright (C) 2018 MUJIN Inc

"""
this file contains conversion functions between the following things:
- URI (mujin:/somefolder/somefile.mujin.dae) (utf8/unicode+special urlquoted) (could have fragment) (file://abc/xxx.mujin.dae#body0_motion)
- PrimaryKey (somefolder%2Fsomefile.mujin.dae) (ascii+urlquoted) (could have fragment) (mitsubishi%2Fmitsubishi-rv-7f.mujin.dae@body0_motion) (enforce return type to be str)
- Filename (somefolder/somefile.mujin.dae) (utf8/unicode) (should not have fragment)
- PartType (somefolder/somefile) (utf8/unicode) (should not have fragment)
all public functions in this file should be in the form of Get*From*, take fragementseparator as keyword argument as necessary, take allowfragment as necessary
# all other functions should be internal to this file, prefixed with _

the outside world uses this specifier to signify a FRAGMENT_SEPARATOR_SHARP specifier. This is needed
because FRAGMENT_SEPARATOR_SHARP in URL parsing is a special role
"""

try:
    from urllib.parse import quote, unquote
except ImportError:
    from urllib import quote, unquote

import os
import six

from . import URIError
from . import urlparse
from . import _

import logging
log = logging.getLogger(__name__)


def _EnsureUnicode(data):
    assert(isinstance(data, (six.text_type, six.binary_type)))
    if not isinstance(data, six.text_type):
        return data.decode('utf-8')
    return data


def _EnsureUTF8(data):
    assert(isinstance(data, (six.text_type, six.binary_type)))
    if isinstance(data, six.text_type):
        return data.encode('utf-8')
    return data


EMPTY_STRING_UNICODE = u''


EMPTY_STRING_UTF8 = b''


FRAGMENT_SEPARATOR_AT = u'@'


FRAGMENT_SEPARATOR_SHARP = u'#'

<<<<<<< HEAD

FRAGMENT_SEPARATOR_EMPTY = u''


PRIMARY_KEY_SEPARATOR_AT = b'@'


PRIMARY_KEY_SEPARATOR_SHARP = b'#'


PRIMARY_KEY_SEPARATOR_EMPTY = b''


SCHEME_MUJIN = u'mujin'

=======

FRAGMENT_SEPARATOR_EMPTY = u''
>>>>>>> f3d54970

SCHEME_FILE = u'file'

<<<<<<< HEAD
=======
PRIMARY_KEY_SEPARATOR_AT = b'@'


PRIMARY_KEY_SEPARATOR_SHARP = b'#'


PRIMARY_KEY_SEPARATOR_EMPTY = b''


SCHEME_MUJIN = u'mujin'


SCHEME_FILE = u'file'

>>>>>>> f3d54970

def _Unquote(primaryKey):
    assert(isinstance(primaryKey, six.binary_type))
    if six.PY3:
        # python3 unquote seems to be expecting unicode input
        return _EnsureUnicode(unquote(primaryKey.decode('ascii')))
    else:
        return _EnsureUnicode(unquote(primaryKey))


def _Quote(primaryKey):
    assert(isinstance(primaryKey, six.text_type))
    if six.PY3:
        # python3 quote seems to deal with unicode input
        return _EnsureUTF8(quote(primaryKey))
    else:
        return _EnsureUTF8(quote(_EnsureUTF8(primaryKey)))


def _ParseURI(uri, fragmentSeparator):
    u""" Mujin uri is unicode and special characters like  #, ? and @ will be part of the path

    input:
        uri: a unicode str
        fragmentSeparator: the separator to find the framgent
    output:
        ParseResult object which has the utf-8 decoded path part.

    uri will include 5 parts <scheme>://<netloc>/<path>?<query>#<fragment>
    mujinuri only have scheme which is mujin:/ , other scheme will use standard python library to parse.
    mujinuri will not have  # as fragment part because we use @ as separator to separate lie abc.mujin.dae@body0_motion

    >>> print(_ParseURI(u'mujin:/测试_test.mujin.dae', fragmentSeparator=FRAGMENT_SEPARATOR_AT).path)
    /测试_test.mujin.dae
    >>> _ParseURI(u'mujin:/测试_test.mujin.dae@body0_motion', fragmentSeparator=FRAGMENT_SEPARATOR_EMPTy).fragment
    ''
    >>> print(_ParseURI(u'mujin:/测试_test.mujin.dae@body0_motion', fragmentSeparator=FRAGMENT_SEPARATOR_SHARP).path)
    /测试_test.mujin.dae@body0_motion
    """
    uri = _EnsureUnicode(uri)
    scheme, rest = uri.split(u':', 1)
    if scheme != SCHEME_MUJIN:
        # if scheme is not mujin specified, use the standard uri parse
        # TODO: figure out who calls this with non-mujin scheme
        # TODO: simon claim that there is conversion between mujin scheme and file scheme, all of them are done inside openrave, please     verify, maybe remove this case
        if scheme != SCHEME_FILE:
            raise URIError(_('scheme not supported %r: %s') % (scheme, uri))
        # for rfc urlparse, make sure fragment_separator is #
        # if fragmentSeparator != FRAGMENT_SEPARATOR_SHARP:
        #     raise URIError(_('fragment separator %r not supported for current scheme: %s') % (fragmentSeparator, uri))
        r = urlparse.urlparse(uri, allow_fragments=bool(fragmentSeparator))
        return urlparse.ParseResult(
            scheme=_EnsureUnicode(r.scheme),
            netloc=_EnsureUnicode(r.netloc),
            path=_EnsureUnicode(r.path),
            params=_EnsureUnicode(r.params),
            query=_EnsureUnicode(r.query),
            fragment=_EnsureUnicode(r.fragment),
        )  # make all uri path, no matter what scheme it is, to be unicode.

    # it's a mujinuri
    if rest.startswith(u'//'):
        # usually we need to split hostname from url
        # for now mujin uri doesn't have definition of hostname in uri
        raise URIError(_('mujin scheme has no hostname defined %s') % uri)

    path = rest
    fragment = EMPTY_STRING_UNICODE
    if fragmentSeparator and fragmentSeparator in rest:
        # split by the last appeared fragmentSeparator
        path, fragment = rest.rsplit(fragmentSeparator, 1)

    return urlparse.ParseResult(
        scheme=scheme,
        netloc=EMPTY_STRING_UNICODE,
        path=path,
        params=EMPTY_STRING_UNICODE,
        query=EMPTY_STRING_UNICODE,
        fragment=fragment,
    )


def _UnparseURI(parts, fragmentSeparator):
    u""" compose a uri. This function will call urlunparse if scheme is not mujin.

    parts is a ParseResult or a tuple which has six parts (scheme, netloc, path, params, query, fragment)

    input:
        parts: a six parts tuple include scheme, netloc, url/path, params, query and fragment
    output:
        unicode
    """
    scheme = parts.scheme
    if scheme != SCHEME_MUJIN:
        # TODO: also verify who calls this with non-mujin scheme
        if scheme != SCHEME_FILE:
            raise URIError(_('scheme not supported %r: %r') % (scheme, parts))
        # for rfc urlparse, make sure fragment_separator is  #
        if fragmentSeparator != FRAGMENT_SEPARATOR_SHARP:
            raise URIError(_('fragment separator %r not supported for current scheme: %r') % (fragmentSeparator, parts))
        return urlparse.urlunparse(parts)  # urlunparse will return unicode if any of the parts is unicode

    assert(len(parts.netloc) == 0)
    assert(len(parts.params) == 0)
    assert(len(parts.query) == 0)
    path = parts.path
    if path and not path.startswith(u'/'):
        path = u'/' + path
    fragment = parts.fragment
    if fragment:
        assert(fragmentSeparator in (FRAGMENT_SEPARATOR_AT, FRAGMENT_SEPARATOR_SHARP))
        path = path + fragmentSeparator + fragment
    return scheme + u':' + path


def GetSchemeFromURI(uri, **kwargs):
    u""" Return the scheme of URI

    >>> GetSchemeFromURI('mujin:/test.mujin.dae')
    u'mujin'
    >>> GetSchemeFromURI('file:/test.mujin.dae')
    u'file'
    """
    return MujinResourceIdentifier(uri=uri, **kwargs).scheme


def GetFragmentFromURI(uri, **kwargs):
    u""" Return the fragment of URI
    >>> GetFragmentFromURI(u'mujin:/测试_test.mujin.dae', fragmentSeparator=FRAGMENT_SEPARATOR_AT)
    ''
    >>> GetFragmentFromURI(u'mujin:/测试_test.mujin.dae@body0_motion', fragmentSeparator=FRAGMENT_SEPARATOR_AT)
    u'body0_motion'
    >>> GetFragmentFromURI(u'mujin:/测试_test.mujin.dae#body0_motion', fragmentSeparator=FRAGMENT_SEPARATOR_AT)
    ''
    >>> GetFragmentFromURI(u'mujin:/测试_test.mujin.dae#body0_motion', fragmentSeparator=FRAGMENT_SEPARATOR_SHARP)
    u'body0_motion'
    """
    return MujinResourceIdentifier(uri=uri, **kwargs).fragment


def GetPrimaryKeyFromURI(uri, **kwargs):
    u"""
    input:
        uri: a mujin scheme uri which is utf-8 decoded unicode.
    output:
        primaryKey is utf-8 encoded and quoted.

    >>> GetPrimaryKeyFromURI(u'mujin:/测试_test..mujin.dae@body0_motion', fragmentSeparator=FRAGMENT_SEPARATOR_AT, primaryKeySeparator=PRIMARY_KEY_SEPARATOR_AT)
    '%E6%B5%8B%E8%AF%95_test..mujin.dae@body0_motion'
<<<<<<< HEAD
    >>> GetPrimaryKeyFromURI(u'mujin:/测试_test..mujin.dae@body0_motion', fragmentSeparator=FRAGMENT_SEPARATOR_AT, primaryKeySeparator=PRIMARY_KEY_SEPARATOR_SHARP)
    '%E6%B5%8B%E8%AF%95_test..mujin.dae#body0_motion'
    >>> GetPrimaryKeyFromURI(u'mujin:/测试_test..mujin.dae@body0_motion', fragmentSeparator=FRAGMENT_SEPARATOR_SHARP, primaryKeySeparator=PRIMARY_KEY_SEPARATOR_AT)
    '%E6%B5%8B%E8%AF%95_test..mujin.dae%40body0_motion'
    >>> GetPrimaryKeyFromURI(u'mujin:/测试_test..mujin.dae@body0_motion', fragmentSeparator=FRAGMENT_SEPARATOR_SHARP, primaryKeySeparator=PRIMARY_KEY_SEPARATOR_SHARP)
=======
    >>> GetPrimaryKeyFromURI(u'mujin:/测试_test..mujin.dae@body0_motion', fragmentSeparator=FRAGMENT_SEPARATOR_SHARP, primaryKeySeparator=PRIMARY_KEY_SEPARATOR_AT)
>>>>>>> f3d54970
    '%E6%B5%8B%E8%AF%95_test..mujin.dae%40body0_motion'
    """
    if uri is None or len(uri) == 0:
        return EMPTY_STRING_UTF8

    return MujinResourceIdentifier(uri=uri, **kwargs).primaryKey


def GetPrimaryKeyFromFilename(filename, **kwargs):
    """  extract primaryKey from filename .
    input:
        filename: a utf-8 decoded unicode without quote. need to remove mujinPath if it's given.

    >>> GetPrimaryKeyFromFilename('/data/detection/测试_test.mujin.dae', '/data/detection')
    '%E6%B5%8B%E8%AF%95_test.mujin.dae'
    >>> GetPrimaryKeyFromFilename('/data/u/mujin/测试_test.mujin.dae', '/data/detection')
    '/data/u/mujin/%E6%B5%8B%E8%AF%95_test.mujin.dae'
    >>> GetPrimaryKeyFromFilename('/abcdefg/test.mujin.dae', '/abc')
    '/abcdefg/test.mujin.dae'
    """
    return MujinResourceIdentifier(filename=filename, **kwargs).primaryKey
<<<<<<< HEAD


def GetURIFromURI(uri, newFragmentSeparator, **kwargs):
=======

def GetURIFromURI(uri, newFragmentSeparator=None, **kwargs):
>>>>>>> f3d54970
    """ Compose a new uri from old one
    input:
        uri: a utf-8 decoded unicode uri string.
        fragmentSeparator: the separator used in old uri
        newFragmentSeparator:  the new fragment separator used in new uri.
    output:
        uri: a utf-8 decoded unicode uri string.

    >>> GetURIFromURI(u'mujin:/test.mujin.dae@body0_motion', fragmentSeparator=FRAGMENT_SEPARATOR_AT, newFragmentSeparator=FRAGMENT_SEPARATOR_SHARP)
    u'mujin:/test.mujin.dae#body0_motion'
    >>> GetURIFromURI(u'mujin:/test.mujin.dae@body0_motion', fragmentSeparator=FRAGMENT_SEPARATOR_AT, newFragmentSeparator=FRAGMENT_SEPARATOR_EMPTY)
    u'mujin:/test.mujin.dae'
    """
    mri = MujinResourceIdentifier(uri=uri, **kwargs)
    if newFragmentSeparator:
        mri = mri.WithFragmentSeparator(newFragmentSeparator)
    else:
        mri = mri.WithoutFragment()
    return mri.uri

def GetEmptyURIFromWebURI(uri):
    """ Compose a new uri from a Web URI without the fragment
    input:
        uri: a utf-8 decoded unicode uri string.
    output:
        uri: a utf-8 decoded unicode uri string.
    
    >>> GetEmptyURIFromWebURI(u'mujin:/test.mujin.dae@body0_motion')
    u'mujin:/test.mujin.dae'
    """
    mri = MujinResourceIdentifier(uri=uri, fragmentSeparator=FRAGMENT_SEPARATOR_AT)
    mri = mri.WithoutFragment()
    return mri.uri

def GetURIFromPrimaryKey(primaryKey, **kwargs):
    """Given the encoded primary key (utf-8 encoded and quoted), returns the unicode URL.
    input:

    >>> print(GetURIFromPrimaryKey('%E6%B5%8B%E8%AF%95_test..mujin.dae@body0_motion', primaryKeySeparator=PRIMARY_KEY_SEPARATOR_AT, fragmentSeparator=FRAGMENT_SEPARATOR_SHARP))
    mujin:/测试_test..mujin.dae#body0_motion
    >>> print(GetURIFromPrimaryKey('%E6%B5%8B%E8%AF%95_test..mujin.dae@body0_motion', primaryKeySeparator=PRIMARY_KEY_SEPARATOR_AT, fragmentSeparator=FRAGMENT_SEPARATOR_AT))
    mujin:/测试_test..mujin.dae@body0_motion
    """
    return MujinResourceIdentifier(primaryKey=primaryKey, **kwargs).uri


def GetURIFromFilename(filename, **kwargs):
    """ Compose a mujin uri from filename.

    >>> GetURIFromFilename(u'/data/detection/test.mujin.dae', u'/data/detection')
    u'mujin:/test.mujin.dae'
    >>> GetURIFromFilename(u'/data/detection/test.mujin.dae', u'/dat')
    u'mujin:/data/detection/test.mujin.dae'
    """
    return MujinResourceIdentifier(filename=filename, **kwargs).uri


def GetFilenameFromPrimaryKey(primaryKey, **kwargs):
    u""" return filename from primary key
    input:
        primaryKey: utf-8 encoded str.

    output:
        filename: utf-8 decoded unicode

    >>> print(GetFilenameFromPrimaryKey('%E6%B5%8B%E8%AF%95_test..mujin.dae@body0_motion', FRAGMENT_SEPARATOR_AT))
    测试_test..mujin.dae
    """
    return MujinResourceIdentifier(primaryKey=primaryKey, **kwargs).filename


def GetFilenameFromURI(uri, **kwargs):
    u"""returns the filesystem path that the URI points to.

    input:
        uri: a utf-8 decoded unicode. if uri is mujin scheme, will join mujin path. otherwise it will directly use parsed path result.

    output:
        filename: a utf-8 decode unicode

    >>> print(GetFilenameFromURI(u'mujin:/\u691c\u8a3c\u52d5\u4f5c1_121122.mujin.dae',u'/var/www/media/u/testuser')[1])
    /var/www/media/u/testuser/検証動作1_121122.mujin.dae
    """
    return MujinResourceIdentifier(uri=uri, **kwargs).filename


def GetFilenameFromPartType(partType, **kwargs):
    u""" Unquote partType to get filename, if withsuffix is True, add the .mujin.dae suffix

    input:
        partType: a utf-8 decoded unicode
    output:
        filename: a utf-8 decoded unicode

    >>> print(GetFilenameFromPartType(u'测试_test', suffix=u'.tar.gz'))
    测试_test.tar.gz
    >>> print(GetFilenameFromPartType(u'测试_test'))
    测试_test
    """
    return MujinResourceIdentifier(partType=partType, **kwargs).filename


def GetPartTypeFromPrimaryKey(primaryKey, **kwargs):
    u""" return a unicode partype
    input:
        primaryKey: a utf-8 encoded str(quoted).
    output:
        partType: a utf-8 decoded unicode

    >>> print(GetPartTypeFromPrimaryKey('%E6%B5%8B%E8%AF%95_test.mujin.dae'))
    测试_test
    """
    return MujinResourceIdentifier(primaryKey=primaryKey, **kwargs).partType


def GetPrimaryKeyFromPartType(partType, **kwargs):
    u"""

    input:
        partType: a utf-8 decoded unicode

    output:
        primaryKey: a utf-8 encoded str (quoted).

    >>> GetPrimaryKeyFromPartType(u'测试_test')
    '%E6%B5%8B%E8%AF%95_test.mujin.dae'
    """
    return MujinResourceIdentifier(partType=partType, **kwargs).primaryKey


def GetPartTypeFromFilename(filename, **kwargs):
    u"""
    input:
        filename: a utf-8 decoded unicode
    output:
        primaryKey: a utf-8 encoded str (quoted)

    >>> print(GetPartTypeFromFilename(u'/data/detection/测试_test.mujin.dae', mujinPath=u'/data/detection', suffix=u'.mujin.dae'))
    测试_test
    >>> print(GetPartTypeFromFilename(u'/data/detection/测试_test.mujin.dae', mujinPath=u'/data/dete', suffix=u'.mujin.dae'))
    /data/detection/测试_test
    """
    return MujinResourceIdentifier(filename=filename, **kwargs).partType


class MujinResourceIdentifier(object):
    _fragmentSeparator = FRAGMENT_SEPARATOR_EMPTY
    _primaryKeySeparator = PRIMARY_KEY_SEPARATOR_EMPTY
    _suffix = EMPTY_STRING_UNICODE
    _scheme = SCHEME_MUJIN
    _mujinPath = EMPTY_STRING_UNICODE
    _primaryKey = EMPTY_STRING_UTF8
    _fragment = EMPTY_STRING_UNICODE

<<<<<<< HEAD
    def __init__(self, scheme=SCHEME_MUJIN, fragment=EMPTY_STRING_UNICODE, uri=EMPTY_STRING_UNICODE, primaryKey=EMPTY_STRING_UTF8, partType=EMPTY_STRING_UNICODE, filename=EMPTY_STRING_UNICODE, suffix=EMPTY_STRING_UNICODE, mujinPath=EMPTY_STRING_UNICODE, fragmentSeparator=FRAGMENT_SEPARATOR_EMPTY, primaryKeySeparator=PRIMARY_KEY_SEPARATOR_EMPTY):

        self.mujinPath = mujinPath
        self.scheme = scheme
        self.fragment = fragment
        self.suffix = suffix
        self.fragmentSeparator = fragmentSeparator
        self.primaryKeySeparator = primaryKeySeparator

        if primaryKey:
            assert(not uri)
            assert(not partType)
            assert(not filename)
            self._InitFromPrimaryKey(_EnsureUTF8(primaryKey))
        elif uri:
            assert(not primaryKey)
            assert(not partType)
            assert(not filename)
            self._InitFromURI(_EnsureUnicode(uri))
        elif partType:
            assert(not primaryKey)
            assert(not uri)
            assert(not filename)
            self._InitFromPartType(_EnsureUnicode(partType))
        elif filename:
            assert(not primaryKey)
            assert(not uri)
            assert(not partType)
            self._InitFromFilename(_EnsureUnicode(filename))
=======
    def __init__(self, **kwargs):
        # scheme=SCHEME_MUJIN, fragment=EMPTY_STRING_UNICODE, uri=EMPTY_STRING_UNICODE, primaryKey=EMPTY_STRING_UTF8, partType=EMPTY_STRING_UNICODE, filename=EMPTY_STRING_UNICODE, suffix=EMPTY_STRING_UNICODE, mujinPath=EMPTY_STRING_UNICODE, fragmentSeparator=FRAGMENT_SEPARATOR_EMPTY, primaryKeySeparator=PRIMARY_KEY_SEPARATOR_EMPTY

        self.mujinPath = kwargs.pop('mujinPath', EMPTY_STRING_UNICODE)
        self.scheme = kwargs.pop('scheme', SCHEME_MUJIN)
        self.fragment = kwargs.pop('fragment', EMPTY_STRING_UNICODE)
        self.suffix = kwargs.pop('suffix', EMPTY_STRING_UNICODE)
        self.fragmentSeparator = kwargs.pop('fragmentSeparator', FRAGMENT_SEPARATOR_EMPTY)
        self.primaryKeySeparator = kwargs.pop('primaryKeySeparator', PRIMARY_KEY_SEPARATOR_EMPTY)

        if 'primaryKey' in kwargs:
            assert('uri' not in kwargs)
            assert('partType' not in kwargs)
            assert('filename' not in kwargs)
            self._InitFromPrimaryKey(_EnsureUTF8(kwargs.pop('primaryKey')))
        elif 'uri' in kwargs:
            assert('partType' not in kwargs)
            assert('filename' not in kwargs)
            assert('primaryKey' not in kwargs)
            self._InitFromURI(_EnsureUnicode(kwargs.pop('uri')))
        elif 'partType' in kwargs:
            assert('uri' not in kwargs)
            assert('filename' not in kwargs)
            assert('primaryKey' not in kwargs)
            self._InitFromPartType(_EnsureUnicode(kwargs.pop('partType')))
        elif 'filename' in kwargs:
            assert('uri' not in kwargs)
            assert('partType' not in kwargs)
            assert('primaryKey' not in kwargs)
            self._InitFromFilename(_EnsureUnicode(kwargs.pop('filename')))
>>>>>>> f3d54970
        else:
            raise URIError(_('Lack of parameters. initialization must include one of uri, primaryKey, partType or filename'))

        # guess suffix based on primary key
        if not self._suffix and self._primaryKey.endswith(b'.mujin.dae'):
            self._suffix = u'.mujin.dae'
<<<<<<< HEAD

    def _InitFromURI(self, uri):
        parts = _ParseURI(uri, fragmentSeparator=self._fragmentSeparator)

        self._scheme = parts.scheme
        self._fragment = parts.fragment

=======

        if kwargs:
            log.warn('left over arguments to MujinResourceIdentifier constructor are ignored: %r', kwargs)

    def _InitFromURI(self, uri):
        parts = _ParseURI(uri, fragmentSeparator=self._fragmentSeparator)

        self._scheme = parts.scheme
        self._fragment = parts.fragment

>>>>>>> f3d54970
        filename = EMPTY_STRING_UNICODE
        if self._scheme == 'file':
            if os.path.commonprefix([self._mujinPath, parts.path]) != self._mujinPath:
                raise URIError(_('scheme is file, but file absolute path is different from given mujinPath: %s') % uri)
            filename = parts.path[len(self._mujinPath):]
        elif self._scheme == 'mujin':
            filename = parts.path[1:]
        else:
            raise URIError(_('scheme %s isn\'t supported from uri %r') % (parts.scheme, uri))
        self._InitFromFilename(filename)

    def _InitFromPrimaryKey(self, primaryKey):
        self._primaryKey = primaryKey
        if self._primaryKeySeparator and self._primaryKeySeparator in primaryKey:
            self._primaryKey, fragment = primaryKey.rsplit(self._primaryKeySeparator, 1)
            self._fragment = _EnsureUnicode(fragment)

    def _InitFromPartType(self, partType):
        self._primaryKey = _Quote(partType + self._suffix)

    def _InitFromFilename(self, filename):
        if self._mujinPath and filename.startswith(self._mujinPath):
            filename = filename[len(self._mujinPath):]
        self._primaryKey = _Quote(filename)

    @property
    def scheme(self):
        return self._scheme

    @scheme.setter
    def scheme(self, value):
        self._scheme = _EnsureUnicode(value)

    @property
    def fragment(self):
        return self._fragment

    @fragment.setter
    def fragment(self, value):
        self._fragment = _EnsureUnicode(value)

    @property
    def suffix(self):
        return self._suffix

    @suffix.setter
    def suffix(self, value):
        self._suffix = _EnsureUnicode(value)

    @property
    def mujinPath(self):
        return self._mujinPath

    @mujinPath.setter
    def mujinPath(self, value):
        value = _EnsureUnicode(value)
        if value and not value.endswith(u'/'):
            value += u'/'
        self._mujinPath = value
<<<<<<< HEAD

    @property
    def primaryKeySeparator(self):
        return self._primaryKeySeparator

    @primaryKeySeparator.setter
    def primaryKeySeparator(self, value):
        self._primaryKeySeparator = _EnsureUTF8(value)

    @property
    def fragmentSeparator(self):
        return self._fragmentSeparator

    @fragmentSeparator.setter
    def fragmentSeparator(self, value):
        self._fragmentSeparator = _EnsureUnicode(value)

    @property
    def primaryKey(self):
        if self._fragment and self._primaryKeySeparator:
            return self._primaryKey + self._primaryKeySeparator + _EnsureUTF8(self._fragment)
        else:
            return self._primaryKey

    @property
    def uri(self):
        """ Same as GetURIFromPrimaryKey
        """
        return _UnparseURI(self.parseResult, fragmentSeparator=self._fragmentSeparator)

    @property
    def parseResult(self):
        return urlparse.ParseResult(
            scheme=self._scheme,
            netloc=EMPTY_STRING_UNICODE,
            path=_Unquote(self._primaryKey),
            params=EMPTY_STRING_UNICODE,
            query=EMPTY_STRING_UNICODE,
            fragment=self._fragment,
        )

    @property
    def filename(self):
        if not self._mujinPath:
            return self.partType + self._suffix
        return os.path.join(self._mujinPath, self.partType + self._suffix)

    @property
    def partType(self):
        suffix = _EnsureUTF8(self._suffix)
        if suffix and self._primaryKey.endswith(suffix):
            return _Unquote(self._primaryKey[:-len(suffix)])
        else:
            return _Unquote(self._primaryKey)

    @property
    def kwargs(self):
        return {
            'fragmentSeparator': self._fragmentSeparator,
            'primaryKeySeparator': self._primaryKeySeparator,
            'suffix': self._suffix,
            'scheme': self._scheme,
            'mujinPath': self._mujinPath,
            'primaryKey': self._primaryKey,
            'fragment': self._fragment,
        }

    def Clone(self, **kwargs):
        mri = MujinResourceIdentifier(**self.kwargs)
        for key, value in kwargs.items():
            setattr(mri, key, value)
        return mri

    def WithFragmentSeparator(self, fragmentSeparator):
        return self.Clone(fragmentSeparator=fragmentSeparator)

    def WithPrimaryKeySeparator(self, primaryKeySeparator):
        return self.Clone(primaryKeySeparator=primaryKeySeparator)

=======

    @property
    def primaryKeySeparator(self):
        return self._primaryKeySeparator

    @primaryKeySeparator.setter
    def primaryKeySeparator(self, value):
        self._primaryKeySeparator = _EnsureUTF8(value)

    @property
    def fragmentSeparator(self):
        return self._fragmentSeparator

    @fragmentSeparator.setter
    def fragmentSeparator(self, value):
        self._fragmentSeparator = _EnsureUnicode(value)

    @property
    def primaryKey(self):
        if self._fragment and self._primaryKeySeparator:
            return self._primaryKey + self._primaryKeySeparator + _EnsureUTF8(self._fragment)
        else:
            return self._primaryKey

    @property
    def uri(self):
        """ Same as GetURIFromPrimaryKey
        """
        return _UnparseURI(self.parseResult, fragmentSeparator=self._fragmentSeparator)

    @property
    def parseResult(self):
        return urlparse.ParseResult(
            scheme=self._scheme,
            netloc=EMPTY_STRING_UNICODE,
            path=_Unquote(self._primaryKey),
            params=EMPTY_STRING_UNICODE,
            query=EMPTY_STRING_UNICODE,
            fragment=self._fragment,
        )

    @property
    def filename(self):
        if not self._mujinPath:
            return self.partType + self._suffix
        return os.path.join(self._mujinPath, self.partType + self._suffix)

    @property
    def partType(self):
        suffix = _EnsureUTF8(self._suffix)
        if suffix and self._primaryKey.endswith(suffix):
            return _Unquote(self._primaryKey[:-len(suffix)])
        else:
            return _Unquote(self._primaryKey)

    @property
    def kwargs(self):
        return {
            'fragmentSeparator': self._fragmentSeparator,
            'primaryKeySeparator': self._primaryKeySeparator,
            'suffix': self._suffix,
            'scheme': self._scheme,
            'mujinPath': self._mujinPath,
            'primaryKey': self._primaryKey,
            'fragment': self._fragment,
        }

    def Clone(self, **kwargs):
        mri = MujinResourceIdentifier(**self.kwargs)
        for key, value in kwargs.items():
            setattr(mri, key, value)
        return mri

    def WithFragmentSeparator(self, fragmentSeparator):
        return self.Clone(fragmentSeparator=fragmentSeparator)

    def WithPrimaryKeySeparator(self, primaryKeySeparator):
        return self.Clone(primaryKeySeparator=primaryKeySeparator)

>>>>>>> f3d54970
    def WithMujinPath(self, mujinPath):
        """
        >>> MujinResourceIdentifier(uri=u'file:/var/www/test.mujin.dae').filename
        u'/var/www/test.mujin.dae'
        >>> MujinResourceIdentifier(uri=u'file:/var/www/test.mujin.dae').filename
        u'/var/www/test.mujin.dae'
        >>> MujinResourceIdentifier(uri=u'file:/var/www/test.mujin.dae', mujinPath='/var/www').filename
        u'test.mujin.dae'
        >>> MujinResourceIdentifier(uri=u'file:/var/www/test.mujin.dae', mujinPath='/var/www').filename
        u'/var/www/test.mujin.dae'
        >>> MujinResourceIdentifier(primaryKey='test.mujin.dae').WithMujinPath(u'/data/u').filename
        u'/data/u/test.mujin.dae'
        >>> MujinResourceIdentifier(primaryKey='test.mujin.dae@body0_motion.mujin.dae').WithMujinPath(u'/data/u').filename
        u'/data/u/test.mujin.dae@body0_motion.mujin.dae'
        >>> MujinResourceIdentifier(primaryKey='test.mujin.dae@body0_motion.mujin.dae', primaryKeySeparator=PRIMARY_KEY_SEPARATOR_AT).WithMujinPath(u'/data/u').filename
        u'/data/u/test.mujin.dae'
        >>> MujinResourceIdentifier(filename='object.tar.gz', suffix=u'.tar.gz').WithMujinPath(u'/data/u').filename
        u'/data/u/object.tar.gz'
        """
        return self.Clone(mujinPath=mujinPath)

    def WithSuffix(self, suffix):
        """
        >>> MujinResourceIdentifier(uri=u'file:/var/www/test.mujin.dae').WithSuffix(u'.tar.gz').filename
        u'/var/www/test.tar.gz'
        """
        return self.Clone(suffix=suffix)

    def WithFragment(self, fragment=EMPTY_STRING_UNICODE):
        return self.Clone(fragment=fragment)

    def WithoutFragment(self):
        """
        >>> MujinResourceIdentifier(primaryKey='test.mujin.dae@body0_motion.mujin.dae', primaryKeySeparator=PRIMARY_KEY_SEPARATOR_AT).WithoutFragment().primaryKey
        'test.mujin.dae'
        >>> MujinResourceIdentifier(primaryKey='test.mujin.dae@body0_motion.mujin.dae', primaryKeySeparator=PRIMARY_KEY_SEPARATOR_AT).WithoutFragment().fragment
        ''
        >>> MujinResourceIdentifier(primaryKey='test.mujin.dae@body0_motion.mujin.dae', primaryKeySeparator=PRIMARY_KEY_SEPARATOR_AT).WithoutFragment().uri
        u'mujin:/test.mujin.dae'
        """
        return self.WithFragment()<|MERGE_RESOLUTION|>--- conflicted
+++ resolved
@@ -55,7 +55,6 @@
 
 FRAGMENT_SEPARATOR_SHARP = u'#'
 
-<<<<<<< HEAD
 
 FRAGMENT_SEPARATOR_EMPTY = u''
 
@@ -71,30 +70,9 @@
 
 SCHEME_MUJIN = u'mujin'
 
-=======
-
-FRAGMENT_SEPARATOR_EMPTY = u''
->>>>>>> f3d54970
 
 SCHEME_FILE = u'file'
 
-<<<<<<< HEAD
-=======
-PRIMARY_KEY_SEPARATOR_AT = b'@'
-
-
-PRIMARY_KEY_SEPARATOR_SHARP = b'#'
-
-
-PRIMARY_KEY_SEPARATOR_EMPTY = b''
-
-
-SCHEME_MUJIN = u'mujin'
-
-
-SCHEME_FILE = u'file'
-
->>>>>>> f3d54970
 
 def _Unquote(primaryKey):
     assert(isinstance(primaryKey, six.binary_type))
@@ -244,15 +222,7 @@
 
     >>> GetPrimaryKeyFromURI(u'mujin:/测试_test..mujin.dae@body0_motion', fragmentSeparator=FRAGMENT_SEPARATOR_AT, primaryKeySeparator=PRIMARY_KEY_SEPARATOR_AT)
     '%E6%B5%8B%E8%AF%95_test..mujin.dae@body0_motion'
-<<<<<<< HEAD
-    >>> GetPrimaryKeyFromURI(u'mujin:/测试_test..mujin.dae@body0_motion', fragmentSeparator=FRAGMENT_SEPARATOR_AT, primaryKeySeparator=PRIMARY_KEY_SEPARATOR_SHARP)
-    '%E6%B5%8B%E8%AF%95_test..mujin.dae#body0_motion'
     >>> GetPrimaryKeyFromURI(u'mujin:/测试_test..mujin.dae@body0_motion', fragmentSeparator=FRAGMENT_SEPARATOR_SHARP, primaryKeySeparator=PRIMARY_KEY_SEPARATOR_AT)
-    '%E6%B5%8B%E8%AF%95_test..mujin.dae%40body0_motion'
-    >>> GetPrimaryKeyFromURI(u'mujin:/测试_test..mujin.dae@body0_motion', fragmentSeparator=FRAGMENT_SEPARATOR_SHARP, primaryKeySeparator=PRIMARY_KEY_SEPARATOR_SHARP)
-=======
-    >>> GetPrimaryKeyFromURI(u'mujin:/测试_test..mujin.dae@body0_motion', fragmentSeparator=FRAGMENT_SEPARATOR_SHARP, primaryKeySeparator=PRIMARY_KEY_SEPARATOR_AT)
->>>>>>> f3d54970
     '%E6%B5%8B%E8%AF%95_test..mujin.dae%40body0_motion'
     """
     if uri is None or len(uri) == 0:
@@ -274,14 +244,8 @@
     '/abcdefg/test.mujin.dae'
     """
     return MujinResourceIdentifier(filename=filename, **kwargs).primaryKey
-<<<<<<< HEAD
-
-
-def GetURIFromURI(uri, newFragmentSeparator, **kwargs):
-=======
 
 def GetURIFromURI(uri, newFragmentSeparator=None, **kwargs):
->>>>>>> f3d54970
     """ Compose a new uri from old one
     input:
         uri: a utf-8 decoded unicode uri string.
@@ -436,37 +400,6 @@
     _primaryKey = EMPTY_STRING_UTF8
     _fragment = EMPTY_STRING_UNICODE
 
-<<<<<<< HEAD
-    def __init__(self, scheme=SCHEME_MUJIN, fragment=EMPTY_STRING_UNICODE, uri=EMPTY_STRING_UNICODE, primaryKey=EMPTY_STRING_UTF8, partType=EMPTY_STRING_UNICODE, filename=EMPTY_STRING_UNICODE, suffix=EMPTY_STRING_UNICODE, mujinPath=EMPTY_STRING_UNICODE, fragmentSeparator=FRAGMENT_SEPARATOR_EMPTY, primaryKeySeparator=PRIMARY_KEY_SEPARATOR_EMPTY):
-
-        self.mujinPath = mujinPath
-        self.scheme = scheme
-        self.fragment = fragment
-        self.suffix = suffix
-        self.fragmentSeparator = fragmentSeparator
-        self.primaryKeySeparator = primaryKeySeparator
-
-        if primaryKey:
-            assert(not uri)
-            assert(not partType)
-            assert(not filename)
-            self._InitFromPrimaryKey(_EnsureUTF8(primaryKey))
-        elif uri:
-            assert(not primaryKey)
-            assert(not partType)
-            assert(not filename)
-            self._InitFromURI(_EnsureUnicode(uri))
-        elif partType:
-            assert(not primaryKey)
-            assert(not uri)
-            assert(not filename)
-            self._InitFromPartType(_EnsureUnicode(partType))
-        elif filename:
-            assert(not primaryKey)
-            assert(not uri)
-            assert(not partType)
-            self._InitFromFilename(_EnsureUnicode(filename))
-=======
     def __init__(self, **kwargs):
         # scheme=SCHEME_MUJIN, fragment=EMPTY_STRING_UNICODE, uri=EMPTY_STRING_UNICODE, primaryKey=EMPTY_STRING_UTF8, partType=EMPTY_STRING_UNICODE, filename=EMPTY_STRING_UNICODE, suffix=EMPTY_STRING_UNICODE, mujinPath=EMPTY_STRING_UNICODE, fragmentSeparator=FRAGMENT_SEPARATOR_EMPTY, primaryKeySeparator=PRIMARY_KEY_SEPARATOR_EMPTY
 
@@ -497,14 +430,15 @@
             assert('partType' not in kwargs)
             assert('primaryKey' not in kwargs)
             self._InitFromFilename(_EnsureUnicode(kwargs.pop('filename')))
->>>>>>> f3d54970
         else:
             raise URIError(_('Lack of parameters. initialization must include one of uri, primaryKey, partType or filename'))
 
         # guess suffix based on primary key
         if not self._suffix and self._primaryKey.endswith(b'.mujin.dae'):
             self._suffix = u'.mujin.dae'
-<<<<<<< HEAD
+
+        if kwargs:
+            log.warn('left over arguments to MujinResourceIdentifier constructor are ignored: %r', kwargs)
 
     def _InitFromURI(self, uri):
         parts = _ParseURI(uri, fragmentSeparator=self._fragmentSeparator)
@@ -512,18 +446,6 @@
         self._scheme = parts.scheme
         self._fragment = parts.fragment
 
-=======
-
-        if kwargs:
-            log.warn('left over arguments to MujinResourceIdentifier constructor are ignored: %r', kwargs)
-
-    def _InitFromURI(self, uri):
-        parts = _ParseURI(uri, fragmentSeparator=self._fragmentSeparator)
-
-        self._scheme = parts.scheme
-        self._fragment = parts.fragment
-
->>>>>>> f3d54970
         filename = EMPTY_STRING_UNICODE
         if self._scheme == 'file':
             if os.path.commonprefix([self._mujinPath, parts.path]) != self._mujinPath:
@@ -583,7 +505,6 @@
         if value and not value.endswith(u'/'):
             value += u'/'
         self._mujinPath = value
-<<<<<<< HEAD
 
     @property
     def primaryKeySeparator(self):
@@ -663,87 +584,6 @@
     def WithPrimaryKeySeparator(self, primaryKeySeparator):
         return self.Clone(primaryKeySeparator=primaryKeySeparator)
 
-=======
-
-    @property
-    def primaryKeySeparator(self):
-        return self._primaryKeySeparator
-
-    @primaryKeySeparator.setter
-    def primaryKeySeparator(self, value):
-        self._primaryKeySeparator = _EnsureUTF8(value)
-
-    @property
-    def fragmentSeparator(self):
-        return self._fragmentSeparator
-
-    @fragmentSeparator.setter
-    def fragmentSeparator(self, value):
-        self._fragmentSeparator = _EnsureUnicode(value)
-
-    @property
-    def primaryKey(self):
-        if self._fragment and self._primaryKeySeparator:
-            return self._primaryKey + self._primaryKeySeparator + _EnsureUTF8(self._fragment)
-        else:
-            return self._primaryKey
-
-    @property
-    def uri(self):
-        """ Same as GetURIFromPrimaryKey
-        """
-        return _UnparseURI(self.parseResult, fragmentSeparator=self._fragmentSeparator)
-
-    @property
-    def parseResult(self):
-        return urlparse.ParseResult(
-            scheme=self._scheme,
-            netloc=EMPTY_STRING_UNICODE,
-            path=_Unquote(self._primaryKey),
-            params=EMPTY_STRING_UNICODE,
-            query=EMPTY_STRING_UNICODE,
-            fragment=self._fragment,
-        )
-
-    @property
-    def filename(self):
-        if not self._mujinPath:
-            return self.partType + self._suffix
-        return os.path.join(self._mujinPath, self.partType + self._suffix)
-
-    @property
-    def partType(self):
-        suffix = _EnsureUTF8(self._suffix)
-        if suffix and self._primaryKey.endswith(suffix):
-            return _Unquote(self._primaryKey[:-len(suffix)])
-        else:
-            return _Unquote(self._primaryKey)
-
-    @property
-    def kwargs(self):
-        return {
-            'fragmentSeparator': self._fragmentSeparator,
-            'primaryKeySeparator': self._primaryKeySeparator,
-            'suffix': self._suffix,
-            'scheme': self._scheme,
-            'mujinPath': self._mujinPath,
-            'primaryKey': self._primaryKey,
-            'fragment': self._fragment,
-        }
-
-    def Clone(self, **kwargs):
-        mri = MujinResourceIdentifier(**self.kwargs)
-        for key, value in kwargs.items():
-            setattr(mri, key, value)
-        return mri
-
-    def WithFragmentSeparator(self, fragmentSeparator):
-        return self.Clone(fragmentSeparator=fragmentSeparator)
-
-    def WithPrimaryKeySeparator(self, primaryKeySeparator):
-        return self.Clone(primaryKeySeparator=primaryKeySeparator)
-
->>>>>>> f3d54970
     def WithMujinPath(self, mujinPath):
         """
         >>> MujinResourceIdentifier(uri=u'file:/var/www/test.mujin.dae').filename
