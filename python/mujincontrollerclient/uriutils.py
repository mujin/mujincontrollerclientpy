--- conflicted
+++ resolved
@@ -40,26 +40,17 @@
     >>> print(_ParseURI(u"mujin:/测试_test.mujin.dae@body0_motion", allowfragments=True, fragmentseparator='#').path)
     /测试_test.mujin.dae@body0_motion
     """
-<<<<<<< HEAD
     if not isinstance(uri, unicode):
         log.warn("_ParseURI uri should be unicode, current type is %s. Trying to decode utf-8" % type(uri))
         uri = uri.decode('utf-8')   # try using decode utf-8 if the input is not unicode
-=======
-    # TODO: try using decode utf-8 if the input is not unicode
-    uri = unicode(uri)
->>>>>>> 40e422d4
     i = uri.find(':')
     if not uri[:i].lower() == "mujin":
         # if scheme is not mujin specified, use the standard uri parse
         # TODO: figure out who calls this with non-mujin scheme
         # TODO: simon claim that there is conversion between mujin scheme and file scheme, all of them are done inside openrave, please verify, maybe remove this case
-<<<<<<< HEAD
         log.warn("_ParseURI found non-mujin scheme with uri %s" % uri) # for test usage, found out if there are non-mujin scheme be called.
         r = urlparse(uri, allowfragments)
         return ParseResult(r.scheme, r.netloc, r.path.decode('utf-8'), r.params, r.query, r.fragment)  # make all uri path, no matter what scheme it is, to be utf-8 unicode.
-=======
-        return urlparse(uri, allowfragments)
->>>>>>> 40e422d4
     else:
         # it's a mujinuri
         scheme = uri[:i].lower()
@@ -172,13 +163,9 @@
     >>> GetPrimaryKeyFromFilename("/abcdefg/test.mujin.dae", "/abc")
     '/abcdefg/test.mujin.dae'
     """
-<<<<<<< HEAD
     if mujinpath and not mujinpath.endswith('/'):
         log.warn('GetPriamryKeyFromFilename mujinpath %s should endswith slash'%mujinpath)
         mujinpath += '/'
-=======
-    # TODO: /abcdefg/test.mujin.dae, /abc
->>>>>>> 40e422d4
     if mujinpath and filename.startswith(mujinpath):
         filename = filename[len(mujinpath):]
     return urllib.quote(filename.encode('utf-8'))
@@ -235,7 +222,8 @@
     >>> GetURIFromFilename(u"/data/detection/test.mujin.dae", u"/dat")
     u'mujin:/data/detection/test.mujin.dae'
     """
-    # TODO: same problem, better test for path prefix needed
+    if mujinpath and not mujinpath.endswith('/'):
+        mujinpath += '/'
     if mujinpath and filename.startswith(mujinpath):
         filename = filename[len(mujinpath):]
     return _UnparseURI(('mujin', '', filename , '', '', ''), '') # no fragment
@@ -252,22 +240,14 @@
     >>> print(GetFilenameFromPrimaryKey('%E6%B5%8B%E8%AF%95_test..mujin.dae@body0_motion', '@'))
     测试_test..mujin.dae
     """
-<<<<<<< HEAD
     if not isinstance(pk, str):
         log.warn("GetFilenameFromPrimayKey need pk to be str type. receive %s"%type(pk))
-        pk.encode('utf-8')   # test if pk is a str, if not try to encode it 
-=======
-    pk = str(pk) # TODO: you need test if it is already str, if not encode ascii
->>>>>>> 40e422d4
+        pk = pk.encode('utf-8')   # test if pk is a str, if not try to encode it 
     uri = GetURIFromPrimaryKey(pk, primarykeyseparator, '#') # here uri fragment separator is not important , since our goal is to remove fragment here.
     baseuri = GetURIFromURI(uri, allowfragments=True, fragmentseparator='#')
     parseduri = _ParseURI(baseuri, allowfragments=False)
     filename = parseduri.path[1:] # the first character is /
-<<<<<<< HEAD
     return filename
-=======
-    return unicode(filename) # TODO: _ParseURI always returns unicode right?
->>>>>>> 40e422d4
 
 def GetFilenameFromURI(uri, mujinpath, allowfragments=True, fragmentseparator='@'):
     u"""returns the filesystem path that the URI points to.
@@ -289,11 +269,7 @@
         filepath = os.path.join(mujinpath, res.path[1:])
     else:
         filepath = res.path
-<<<<<<< HEAD
     return res, filepath
-=======
-    return res, unicode(filepath) # TODO: why unicode here? should be already in unicode?
->>>>>>> 40e422d4
 
 def GetFilenameFromPartType(parttype, suffix='.mujin.dae'):
     u""" Unquote parttype to get filename, if withsuffix is True, add the .mujin.dae suffix
@@ -306,13 +282,9 @@
     >>> print(GetFilenameFromPartType(u'测试_test', suffix='.tar.gz'))
     测试_test.tar.gz
     """
-<<<<<<< HEAD
     if not isinstance(parttype, unicode):
         log.warn("GetFilenameFromPartType need partype to be unicode, current type is %s. try to decode it "%type(parttype))
         parttype = parttype.decode('utf-8')
-=======
-    # TODO: is parttype utf-8 (str) or unicode? need to avoid using unicode() and str()
->>>>>>> 40e422d4
     if suffix:
         return parttype + suffix  # unicode + str = unicode
     else:
@@ -328,13 +300,9 @@
     >>> print(GetPartTypeFromPrimaryKey('%E6%B5%8B%E8%AF%95_test.mujin.dae'))
     测试_test
     """
-<<<<<<< HEAD
     if not isinstance(pk, str):
         log.warn("GetPartTypeFromPrimaryKey need pk to be str, current type is %s. trying to encode it "%type(pk))
         pk = pk.encode('utf-8')
-=======
-    pk = str(pk) # TODO: isn't primary key already str? you should enforce that
->>>>>>> 40e422d4
     if pk.endswith('.mujin.dae'):
         return urllib.unquote(pk[:-len(".mujin.dae")]).decode('utf-8')
     else:
@@ -352,12 +320,8 @@
     >>> GetPrimaryKeyFromPartType(u'测试_test')
     '%E6%B5%8B%E8%AF%95_test.mujin.dae'
     """
-<<<<<<< HEAD
     return urllib.quote((parttype+".mujin.dae").encode('utf-8'))
-=======
-    # TODO: str is not needed here, encode ensures the result is str
-    return str(urllib.quote((parttype+".mujin.dae").encode('utf-8')))
->>>>>>> 40e422d4
+
 
 def GetPartTypeFromFilename(filename, mujinpath="", suffix=".mujin.dae"):
     u"""
@@ -384,12 +348,7 @@
         filename = filename[len(mujinpath):]
     if filename.endswith(suffix):
         filename = filename[:-len(suffix)]
-<<<<<<< HEAD
     return filename
-=======
-    # TODO: isn't filename supposed to be unicode already?
-    return unicode(filename)
->>>>>>> 40e422d4
 
 
 # TODO: explore a class implementation idea, similar to ParseResult, but have all the conversion builtin, for both getter and setter
@@ -408,10 +367,4 @@
 #     def fragmentSeparator(self): pass
 #
 # MujinResourceIdentifier(uri=u'mujin:/abc.mujin.dae').WithFragmentSeparator('#').WithFragment('body0_motion').PrimaryKey()
-<<<<<<< HEAD
-# creates a new MRI each call, MujinResourceIdentifier becomes immutable
-=======
-# creates a new MRI each call, MujinResourceIdentifier becomes immutable
-
-
->>>>>>> 40e422d4
+# creates a new MRI each call, MujinResourceIdentifier becomes immutable