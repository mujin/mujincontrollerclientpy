# -*- coding: utf-8 -*-
# Copyright (C) 2012-2015 MUJIN Inc

<<<<<<< HEAD
from . import zmq
=======
import zmq
import threading

>>>>>>> c3899f66
from . import TimeoutError, GetMonotonicTime

# logging
import logging
log = logging.getLogger(__name__)


class ZmqSocketPool(object):

    _url = None  # url that sockets should connect to
    _ctx = None  # the context to use
    _ctxown = None  # the context owned exclusively
    _timeout = None  # timeout waiting for either send on receive while a socket is in the polling state
    _limit = None  # limit on number of socket alive at any time, None means unlimited

    _isok = False  # whether it is time to terminate
    _poller = None  # znq poller that tracks sockets in self._pollingsockets
    _sockets = None  # all sockets alive, a dictionary mapping from socket to True
    _pollingsockets = None  # sockets that are in the polling state, waiting for send or receive, a dictionary mapping from socket to timestamp when added to the poller
    _availablesockets = None  # list of sockets that are ready for use immediately

    _acquirecount = 0  # number of times a socket is acuired
    _releasecount = 0  # number of times a socket is released
    _opencount = 0  # number of times we opened a new socket
    _closecount = 0  # number of times we closed a socket

    def __init__(self, url, ctx=None, timeout=10.0, limit=None):
        """creates a socket pool, the pool can lease out socket for send and recv.
        if caller only does send but not recv, the socket will not be reused until internally the pool recv data and discard them.

        :param url: url for sockets to connect to
        :param ctx: optionally force socket to use provided zmq context instead of creating a new zmq context
        :param timeout: defaults to 10 seconds, specifies how long should we be polling the socket, until we consider it to be dead, note this is not a blocking timeout.
        :param limit: limit on number of socket alive at any time, None means unlimited
        """
        self._url = url
        self._ctx = ctx
        if self._ctx is None:
            self._ctxown = zmq.Context()
            self._ctx = self._ctxown
        self._timeout = timeout
        self._limit = limit

        self._isok = True
        self._poller = zmq.Poller()
        self._sockets = {}
        self._pollingsockets = {}
        self._availablesockets = []

        self._acquirecount = 0
        self._releasecount = 0
        self._opencount = 0
        self._closecount = 0

    def __del__(self):
        self.Destroy()

    def Destroy(self):
        self.SetDestroy()

        # at this point, all sockets should have been released
        assert(self._acquirecount == self._releasecount)
        sockets = list(self._pollingsockets.keys())
        while len(sockets) > 0:
            self._StopPollingSocket(sockets.pop())

        # close all socket ever created
        sockets = list(self._sockets.keys())
        while len(sockets) > 0:
            self._CloseSocket(sockets.pop())
        assert(self._opencount == self._closecount)

        # log.debug('sockets: opened = %d, closed = %d, acquired = %d, released = %d', self._opencount, self._closecount, self._acquirecount, self._releasecount)

        if self._ctxown is not None:
            try:
                self._ctxown.destroy()
            except Exception:
                log.exception('caught exception when destroying context')
            self._ctxown = None
        self._ctx = None

    def SetDestroy(self):
        # make sure no new socket can be created
        self._isok = False

        # make sure no one can acquire a socket now
        self._availablesockets = []

    def _OpenSocket(self):
        if not self._isok:
            return None

        socket = self._ctx.socket(zmq.REQ)
        socket.connect(self._url)
        assert(socket not in self._sockets)
        self._sockets[socket] = True
        self._opencount += 1

        # log.debug('opened a socket, url = %s opened = %d, closed = %d', self._url, self._opencount, self._closecount)
        return socket

    def _CloseSocket(self, socket):
        assert(socket in self._sockets)
        self._closecount += 1
        del self._sockets[socket]
        try:
            # make sure we do not linger when closing socket
            socket.close(linger=0)
        except Exception as e:
            log.exception('caught exception when closing socket: %s', e)

    def _StartPollingSocket(self, socket):
        assert(socket not in self._pollingsockets)
        self._pollingsockets[socket] = GetMonotonicTime()
<<<<<<< HEAD
        self._poller.register(socket, zmq.POLLIN | zmq.POLLOUT)
=======
        self._poller.register(socket, zmq.POLLIN|zmq.POLLOUT)
>>>>>>> c3899f66

    def _StopPollingSocket(self, socket):
        assert(socket in self._pollingsockets)
        self._poller.unregister(socket)
        del self._pollingsockets[socket]

    def _Poll(self, timeout=0):
        """spin once and does internal polling of sockets
        """
        now = GetMonotonicTime()

        # poll for receives, non blocking if timeout is 0
        for socket, event in self._poller.poll(timeout):
            if (event & zmq.POLLIN) == zmq.POLLIN:
                # log.debug('a socket is ready for receive, url = %s, polling = %d, availble = %d', self._url, len(self._pollingsockets), len(self._availablesockets))

                # at least one message can be received without blocking
                try:
                    socket.recv(zmq.NOBLOCK)
                except Exception as e:
                    # when error occur, throw the socket away
                    log.exception('caught exception when recv: %s', e)
                    self._StopPollingSocket(socket)
                    self._CloseSocket(socket)
                    continue

                # reset the timestamp since we just called recv
                self._pollingsockets[socket] = now

        # poll again for send, non blocking if timeout is 0, some previously in recv state socket may now be available for sending
        for socket, event in self._poller.poll(timeout):
            if (event & zmq.POLLOUT) == zmq.POLLOUT:
                # log.debug('a socket is ready for send, url = %s, polling = %d, availble = %d', self._url, len(self._pollingsockets), len(self._availablesockets))

                # at least one message can be sent to socket without blocking
                self._StopPollingSocket(socket)
                self._availablesockets.append(socket)

        # check for socket that stayed in the polling state for too long
        timedoutsockets = []
        for socket, timestamp in self._pollingsockets.iteritems():
            if now - timestamp > self._timeout:
                timedoutsockets.append(socket)

        # close timed out sockets
        while len(timedoutsockets) > 0:
            socket = timedoutsockets.pop()
            self._StopPollingSocket(socket)
            self._CloseSocket(socket)

    def AcquireSocket(self, timeout=None):
        """acquire a socket from the list of availble sockets for sending
        """
        # first we try a non blocking poll
        self._Poll(timeout=0)

        starttime = GetMonotonicTime()
        while self._isok:

            # if a socket is available, use it
            if len(self._availablesockets) > 0:
                socket = self._availablesockets.pop()
                self._acquirecount += 1
                return socket

            # if we don't have available socket but we have quota to create new socket, create a new one
            if self._limit is None or len(self._availablesockets) + len(self._pollingsockets) < self._limit:
                socket = self._OpenSocket()
                self._acquirecount += 1
                return socket

            # check for timeout
            elapsedtime = GetMonotonicTime() - starttime
            if timeout is not None and elapsedtime > timeout:
                raise TimeoutError(u'Timed out waiting for a socket to %s to become available after %f seconds' % (self._url, elapsedtime))

            # otherwise, wait by a small blocking poll
            self._Poll(timeout=50)

        # TODO: raise UserInterrupt
        return None

    def ReleaseSocket(self, socket, reuse=True):
        """release a socket after use, if caller did not call recv, the pool will take care of that
        """
        if socket is not None:
            self._releasecount += 1
            if self._isok and reuse:
                self._StartPollingSocket(socket)
            else:
                self._CloseSocket(socket)


class ZmqClient(object):

    _hostname = None
    _port = None
    _url = None
    _pool = None
    _socket = None
    _isok = False
<<<<<<< HEAD

=======
    _callerthread = None # last caller thread
    
>>>>>>> c3899f66
    def __init__(self, hostname='', port=0, ctx=None, limit=100, url=None):
        """creates a new zmq client, uses zmq req socket over tcp

        :param hostname: hostname or ip to connect to
        :param port: port to connect to
        :param ctx: optionally specifies a zmq context to use, if not provided, a new zmq context will be created
        :param limit: defaults to 100, limit the number of underlying zmq socket to create, usually one socket will actually be used, but if server times out frequently and you use fireandforget, then this limit caps the number of sockets we can use
        :param url: allow passing of zmq socket url instead of hostname and port
        """

        self._hostname = hostname
        self._port = int(port)
        self._url = url
        if self._url is None:
            self._url = 'tcp://%s:%d' % (self._hostname, self._port)

        self._pool = ZmqSocketPool(self._url, ctx=ctx, limit=limit)
        self._socket = None
        self._isok = True

    def __del__(self):
        self.Destroy()

    def Destroy(self):
        self.SetDestroy()

        if self._pool is not None:
            self._ReleaseSocket()
            self._pool.Destroy()
            self._pool = None

    def SetDestroy(self):
        self._isok = False
        if self._pool is not None:
            self._pool.SetDestroy()

    def GetHostname(self):
        """returns the hostname given when constructing the client
        """
        return self._hostname

    def GetPort(self):
        """returns the port given when constructing the client
        """
        return self._port

    # TODO: this is for backward compatibility, remove once all callers are updated
    @property
    def hostname(self):
        return self._hostname

    # TODO: this is for backward compatibility, remove once all callers are updated
    @property
    def port(self):
        return self._port

    def _CheckCallerThread(self):
        """catch bad caller who use zmq client from multiple threads and causes random race conditions.
        """
        callerthread = repr(threading.current_thread())
        oldcallerthread = self._callerthread
        self._callerthread = callerthread
        if oldcallerthread is not None:
            # assert oldcallerthread == callerthread, 'zmqclient used from multiple threads: previously = %s, now = %s' % (oldcallerthread, callerthread)
            if oldcallerthread != callerthread:
                log.error('zmqclient used from multiple threads, this is a bug in the caller: previously = %s, now = %s' % (oldcallerthread, callerthread))

    def _AcquireSocket(self, timeout=None):
        # if we were holding on to a socket before, release it before acquiring one
        self._ReleaseSocket()
        self._socket = self._pool.AcquireSocket(timeout=timeout)

    def _ReleaseSocket(self):
        if self._socket is not None:
            self._pool.ReleaseSocket(self._socket)
            self._socket = None

    def SendCommand(self, command, timeout=10.0, blockwait=True, fireandforget=False, sendjson=True, recvjson=True):
        """sends command via established zmq socket

        :param command: command in json format
        :param timeout: if None, block. If >= 0, use as timeout
        :param blockwait: if True (default), will call receive also, otherwise, caller needs to call ReceiveCommand later
        :param fireandforget: if True, will send command and immediately return without trying to receive, blockwait will be set to False
        :param sendjson: if True (default), will send data as json
        :param recvjson: if True (default), will parse received data as json

        :return: returns the response from the zmq server in json format if blockwait is True
        """
        # log.debug('Sending command via ZMQ: %s', command)

        self._CheckCallerThread()

        if fireandforget:
            blockwait = False

        # acquire a socket for sending
        self._AcquireSocket(timeout=timeout)

        # we may be exiting, the pool refused to give us a socket
        if not self._isok or self._socket is None:
            # TODO: raise UserInterrupt
            return None

        releasesocket = True
        try:
            # send phase
            starttime = GetMonotonicTime()
            while self._isok:
                # timeout checking
                elapsedtime = GetMonotonicTime() - starttime
                if timeout is not None and elapsedtime > timeout:
                    raise TimeoutError(u'Timed out trying to send to %s after %f seconds' % (self._url, elapsedtime))

                # poll to see if we can send, if not, loop
                waitingevents = self._socket.poll(50, zmq.POLLOUT)
                if (waitingevents & zmq.POLLOUT) != zmq.POLLOUT:
                    continue

                if sendjson:
                    self._socket.send_json(command, zmq.NOBLOCK)
                else:
                    self._socket.send(command, zmq.NOBLOCK)

                # break when successfully sent
                break

            # for fire and forget, no need to receive
            if fireandforget:
                return None

            # keep the socket and let caller call receive
            if not blockwait:
                releasesocket = False
                return None

            # receive
            return self.ReceiveCommand(timeout=timeout, recvjson=recvjson)

        finally:
            # release socket
            if releasesocket:
                self._ReleaseSocket()

        # TODO: raise UserInterrupt
        return None

    def ReceiveCommand(self, timeout=10.0, recvjson=True):
        """receive response to a previous SendCommand call, SendCommand must be called with blockwait=False and fireandforget=False

        :param timeout: if None, block. If >= 0, use as timeout
        :param recvjson: if True (default), will parse received data as json

        :return: returns the recv or recv_json response
        """
        self._CheckCallerThread()

        # should have called SendCommand with blockwait=False first
        assert(self._socket is not None)

        try:
            # receive phase
            starttime = GetMonotonicTime()
            while self._isok:
                # timeout checking
                elapsedtime = GetMonotonicTime() - starttime
                if timeout is not None and elapsedtime > timeout:
                    raise TimeoutError(u'Timed out to get response from %s after %f seconds (timeout=%f)' % (self._url, elapsedtime, timeout))

                # poll to see if something has been received, if received nothing, loop
                startpolltime = GetMonotonicTime()
                waitingevents = self._socket.poll(50, zmq.POLLIN)
                endpolltime = GetMonotonicTime()
<<<<<<< HEAD
                if endpolltime - startpolltime > 0.2:  # due to python delays sometimes this can be 0.11s
                    log.critical('polling time took %fs!', endpolltime - startpolltime)
                if waitingevents == 0:
=======
                if endpolltime - startpolltime > 0.2: # due to python delays sometimes this can be 0.11s
                    log.critical('polling time took %fs!', endpolltime-startpolltime)
                if (waitingevents & zmq.POLLIN) != zmq.POLLIN:
>>>>>>> c3899f66
                    continue

                if recvjson:
                    return self._socket.recv_json(zmq.NOBLOCK)
                else:
                    return self._socket.recv(zmq.NOBLOCK)

        finally:
            # release socket
            self._ReleaseSocket()

        # TODO: raise UserInterrupt
        return None<|MERGE_RESOLUTION|>--- conflicted
+++ resolved
@@ -1,16 +1,11 @@
 # -*- coding: utf-8 -*-
 # Copyright (C) 2012-2015 MUJIN Inc
 
-<<<<<<< HEAD
+import threading
+
 from . import zmq
-=======
-import zmq
-import threading
-
->>>>>>> c3899f66
 from . import TimeoutError, GetMonotonicTime
 
-# logging
 import logging
 log = logging.getLogger(__name__)
 
@@ -123,11 +118,7 @@
     def _StartPollingSocket(self, socket):
         assert(socket not in self._pollingsockets)
         self._pollingsockets[socket] = GetMonotonicTime()
-<<<<<<< HEAD
         self._poller.register(socket, zmq.POLLIN | zmq.POLLOUT)
-=======
-        self._poller.register(socket, zmq.POLLIN|zmq.POLLOUT)
->>>>>>> c3899f66
 
     def _StopPollingSocket(self, socket):
         assert(socket in self._pollingsockets)
@@ -229,12 +220,9 @@
     _pool = None
     _socket = None
     _isok = False
-<<<<<<< HEAD
-
-=======
     _callerthread = None # last caller thread
-    
->>>>>>> c3899f66
+
+
     def __init__(self, hostname='', port=0, ctx=None, limit=100, url=None):
         """creates a new zmq client, uses zmq req socket over tcp
 
@@ -408,15 +396,9 @@
                 startpolltime = GetMonotonicTime()
                 waitingevents = self._socket.poll(50, zmq.POLLIN)
                 endpolltime = GetMonotonicTime()
-<<<<<<< HEAD
                 if endpolltime - startpolltime > 0.2:  # due to python delays sometimes this can be 0.11s
                     log.critical('polling time took %fs!', endpolltime - startpolltime)
-                if waitingevents == 0:
-=======
-                if endpolltime - startpolltime > 0.2: # due to python delays sometimes this can be 0.11s
-                    log.critical('polling time took %fs!', endpolltime-startpolltime)
                 if (waitingevents & zmq.POLLIN) != zmq.POLLIN:
->>>>>>> c3899f66
                     continue
 
                 if recvjson:
