--- conflicted
+++ resolved
@@ -70,16 +70,9 @@
         try:
             self._socket = self._ctx.socket(zmq.REQ)
             self._socket.connect(url)
-<<<<<<< HEAD
-            self._initialized = True
             log.debug(u"connected to %s...", url)
         except Exception, e:  # TODO better exception handling
             log.error(u'failed to connect to %s: %s', url, GetExceptionStack())
-            self._initialized = False
-=======
-        except:  # TODO better exception handling
-            log.exception(u'Failed to connect to %s', url)
->>>>>>> 5963cc55
             raise
         
     def SendCommand(self, command, timeout=10.0, blockwait=True):
