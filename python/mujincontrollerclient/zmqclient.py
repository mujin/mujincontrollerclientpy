# -*- coding: utf-8 -*-
# Copyright (C) 2012-2015 MUJIN Inc

<<<<<<< HEAD
import time

from . import zmq
from . import TimeoutError
=======
import threading

from . import zmq
from . import TimeoutError, GetMonotonicTime
>>>>>>> f3d54970

import logging
log = logging.getLogger(__name__)


class ZmqSocketPool(object):

    _url = None  # url that sockets should connect to
    _ctx = None  # the context to use
    _ctxown = None  # the context owned exclusively
    _timeout = None  # timeout waiting for either send on receive while a socket is in the polling state
    _limit = None  # limit on number of socket alive at any time, None means unlimited

    _isok = False  # whether it is time to terminate
    _poller = None  # znq poller that tracks sockets in self._pollingsockets
    _sockets = None  # all sockets alive, a dictionary mapping from socket to True
    _pollingsockets = None  # sockets that are in the polling state, waiting for send or receive, a dictionary mapping from socket to timestamp when added to the poller
    _availablesockets = None  # list of sockets that are ready for use immediately

    _acquirecount = 0  # number of times a socket is acuired
    _releasecount = 0  # number of times a socket is released
    _opencount = 0  # number of times we opened a new socket
    _closecount = 0  # number of times we closed a socket

    def __init__(self, url, ctx=None, timeout=10.0, limit=None):
        """creates a socket pool, the pool can lease out socket for send and recv.
        if caller only does send but not recv, the socket will not be reused until internally the pool recv data and discard them.

        :param url: url for sockets to connect to
        :param ctx: optionally force socket to use provided zmq context instead of creating a new zmq context
        :param timeout: defaults to 10 seconds, specifies how long should we be polling the socket, until we consider it to be dead, note this is not a blocking timeout.
        :param limit: limit on number of socket alive at any time, None means unlimited
        """
        self._url = url
        self._ctx = ctx
        if self._ctx is None:
            self._ctxown = zmq.Context()
            self._ctx = self._ctxown
        self._timeout = timeout
        self._limit = limit

        self._isok = True
        self._poller = zmq.Poller()
        self._sockets = {}
        self._pollingsockets = {}
        self._availablesockets = []

        self._acquirecount = 0
        self._releasecount = 0
        self._opencount = 0
        self._closecount = 0

    def __del__(self):
        self.Destroy()

    def Destroy(self):
        self.SetDestroy()

        # at this point, all sockets should have been released
        assert(self._acquirecount == self._releasecount)
        sockets = list(self._pollingsockets.keys())
        while len(sockets) > 0:
            self._StopPollingSocket(sockets.pop())

        # close all socket ever created
        sockets = list(self._sockets.keys())
        while len(sockets) > 0:
            self._CloseSocket(sockets.pop())
        assert(self._opencount == self._closecount)

        # log.debug('sockets: opened = %d, closed = %d, acquired = %d, released = %d', self._opencount, self._closecount, self._acquirecount, self._releasecount)

        if self._ctxown is not None:
            try:
                self._ctxown.destroy()
            except Exception:
                log.exception('caught exception when destroying context')
            self._ctxown = None
        self._ctx = None

    def SetDestroy(self):
        # make sure no new socket can be created
        self._isok = False

        # make sure no one can acquire a socket now
        self._availablesockets = []

    def _OpenSocket(self):
        if not self._isok:
            return None

        socket = self._ctx.socket(zmq.REQ)
        socket.connect(self._url)
        assert(socket not in self._sockets)
        self._sockets[socket] = True
        self._opencount += 1

        # log.debug('opened a socket, url = %s opened = %d, closed = %d', self._url, self._opencount, self._closecount)
        return socket

    def _CloseSocket(self, socket):
        assert(socket in self._sockets)
        self._closecount += 1
        del self._sockets[socket]
        try:
            # make sure we do not linger when closing socket
            socket.close(linger=0)
        except Exception as e:
            log.exception('caught exception when closing socket: %s', e)

    def _StartPollingSocket(self, socket):
        assert(socket not in self._pollingsockets)
        self._pollingsockets[socket] = GetMonotonicTime()
        self._poller.register(socket, zmq.POLLIN | zmq.POLLOUT)

    def _StopPollingSocket(self, socket):
        assert(socket in self._pollingsockets)
        self._poller.unregister(socket)
        del self._pollingsockets[socket]

    def _Poll(self, timeout=0):
        """spin once and does internal polling of sockets
        """
        now = GetMonotonicTime()

        # poll for receives, non blocking if timeout is 0
        for socket, event in self._poller.poll(timeout):
            if (event & zmq.POLLIN) == zmq.POLLIN:
                # log.debug('a socket is ready for receive, url = %s, polling = %d, availble = %d', self._url, len(self._pollingsockets), len(self._availablesockets))

                # at least one message can be received without blocking
                try:
                    socket.recv(zmq.NOBLOCK)
                except Exception as e:
                    # when error occur, throw the socket away
                    log.exception('caught exception when recv: %s', e)
                    self._StopPollingSocket(socket)
                    self._CloseSocket(socket)
                    continue

                # reset the timestamp since we just called recv
                self._pollingsockets[socket] = now

        # poll again for send, non blocking if timeout is 0, some previously in recv state socket may now be available for sending
        for socket, event in self._poller.poll(timeout):
            if (event & zmq.POLLOUT) == zmq.POLLOUT:
                # log.debug('a socket is ready for send, url = %s, polling = %d, availble = %d', self._url, len(self._pollingsockets), len(self._availablesockets))

                # at least one message can be sent to socket without blocking
                self._StopPollingSocket(socket)
                self._availablesockets.append(socket)

        # check for socket that stayed in the polling state for too long
        timedoutsockets = []
        for socket, timestamp in self._pollingsockets.iteritems():
            if now - timestamp > self._timeout:
                timedoutsockets.append(socket)

        # close timed out sockets
        while len(timedoutsockets) > 0:
            socket = timedoutsockets.pop()
            self._StopPollingSocket(socket)
            self._CloseSocket(socket)

    def AcquireSocket(self, timeout=None):
        """acquire a socket from the list of availble sockets for sending
        """
        # first we try a non blocking poll
        self._Poll(timeout=0)

        starttime = GetMonotonicTime()
        while self._isok:

            # if a socket is available, use it
            if len(self._availablesockets) > 0:
                socket = self._availablesockets.pop()
                self._acquirecount += 1
                return socket

            # if we don't have available socket but we have quota to create new socket, create a new one
            if self._limit is None or len(self._availablesockets) + len(self._pollingsockets) < self._limit:
                socket = self._OpenSocket()
                self._acquirecount += 1
                return socket

            # check for timeout
            elapsedtime = GetMonotonicTime() - starttime
            if timeout is not None and elapsedtime > timeout:
                raise TimeoutError(u'Timed out waiting for a socket to %s to become available after %f seconds' % (self._url, elapsedtime))

            # otherwise, wait by a small blocking poll
            self._Poll(timeout=50)

        # TODO: raise UserInterrupt
        return None

    def ReleaseSocket(self, socket, reuse=True):
        """release a socket after use, if caller did not call recv, the pool will take care of that
        """
        if socket is not None:
            self._releasecount += 1
            if self._isok and reuse:
                self._StartPollingSocket(socket)
            else:
                self._CloseSocket(socket)


class ZmqClient(object):

    _hostname = None
    _port = None
    _url = None
    _pool = None
    _socket = None
    _isok = False
    _callerthread = None  # last caller thread

    def __init__(self, hostname='', port=0, ctx=None, limit=100, url=None):
        """creates a new zmq client, uses zmq req socket over tcp

        :param hostname: hostname or ip to connect to
        :param port: port to connect to
        :param ctx: optionally specifies a zmq context to use, if not provided, a new zmq context will be created
        :param limit: defaults to 100, limit the number of underlying zmq socket to create, usually one socket will actually be used, but if server times out frequently and you use fireandforget, then this limit caps the number of sockets we can use
        :param url: allow passing of zmq socket url instead of hostname and port
        """

        self._hostname = hostname
        self._port = int(port)
        self._url = url
        if self._url is None:
            self._url = 'tcp://%s:%d' % (self._hostname, self._port)

        self._pool = ZmqSocketPool(self._url, ctx=ctx, limit=limit)
        self._socket = None
        self._isok = True

    def __del__(self):
        self.Destroy()

    def Destroy(self):
        self.SetDestroy()

        if self._pool is not None:
            self._ReleaseSocket()
            self._pool.Destroy()
            self._pool = None

    def SetDestroy(self):
        self._isok = False
        if self._pool is not None:
            self._pool.SetDestroy()

    def GetHostname(self):
        """returns the hostname given when constructing the client
        """
        return self._hostname

    def GetPort(self):
        """returns the port given when constructing the client
        """
        return self._port

    # TODO: this is for backward compatibility, remove once all callers are updated
    @property
    def hostname(self):
        return self._hostname

    # TODO: this is for backward compatibility, remove once all callers are updated
    @property
    def port(self):
        return self._port

    def _CheckCallerThread(self):
        """catch bad caller who use zmq client from multiple threads and causes random race conditions.
        """
        callerthread = repr(threading.current_thread())
        oldcallerthread = self._callerthread
        self._callerthread = callerthread
        if oldcallerthread is not None:
            # assert oldcallerthread == callerthread, 'zmqclient used from multiple threads: previously = %s, now = %s' % (oldcallerthread, callerthread)
            if oldcallerthread != callerthread:
                log.error('zmqclient used from multiple threads, this is a bug in the caller: previously = %s, now = %s' % (oldcallerthread, callerthread))

    def _AcquireSocket(self, timeout=None):
        # if we were holding on to a socket before, release it before acquiring one
        self._ReleaseSocket()
        self._socket = self._pool.AcquireSocket(timeout=timeout)

    def _ReleaseSocket(self):
        if self._socket is not None:
            self._pool.ReleaseSocket(self._socket)
            self._socket = None

    def SendCommand(self, command, timeout=10.0, blockwait=True, fireandforget=False, sendjson=True, recvjson=True):
        """sends command via established zmq socket

        :param command: command in json format
        :param timeout: if None, block. If >= 0, use as timeout
        :param blockwait: if True (default), will call receive also, otherwise, caller needs to call ReceiveCommand later
        :param fireandforget: if True, will send command and immediately return without trying to receive, blockwait will be set to False
        :param sendjson: if True (default), will send data as json
        :param recvjson: if True (default), will parse received data as json

        :return: returns the response from the zmq server in json format if blockwait is True
        """
        # log.debug('Sending command via ZMQ: %s', command)

        self._CheckCallerThread()

        if fireandforget:
            blockwait = False

        # acquire a socket for sending
        self._AcquireSocket(timeout=timeout)

        # we may be exiting, the pool refused to give us a socket
        if not self._isok or self._socket is None:
            # TODO: raise UserInterrupt
            return None

        releasesocket = True
        try:
            # send phase
            starttime = GetMonotonicTime()
            while self._isok:
                # timeout checking
                elapsedtime = GetMonotonicTime() - starttime
                if timeout is not None and elapsedtime > timeout:
                    raise TimeoutError(u'Timed out trying to send to %s after %f seconds' % (self._url, elapsedtime))

                # poll to see if we can send, if not, loop
                waitingevents = self._socket.poll(50, zmq.POLLOUT)
                if (waitingevents & zmq.POLLOUT) != zmq.POLLOUT:
                    continue

                if sendjson:
                    self._socket.send_json(command, zmq.NOBLOCK)
                else:
                    self._socket.send(command, zmq.NOBLOCK)

                # break when successfully sent
                break

            # for fire and forget, no need to receive
            if fireandforget:
                return None

            # keep the socket and let caller call receive
            if not blockwait:
                releasesocket = False
                return None

            # receive
            return self.ReceiveCommand(timeout=timeout, recvjson=recvjson)

        finally:
            # release socket
            if releasesocket:
                self._ReleaseSocket()

        # TODO: raise UserInterrupt
        return None

    def ReceiveCommand(self, timeout=10.0, recvjson=True):
        """receive response to a previous SendCommand call, SendCommand must be called with blockwait=False and fireandforget=False

        :param timeout: if None, block. If >= 0, use as timeout
        :param recvjson: if True (default), will parse received data as json

        :return: returns the recv or recv_json response
        """
        self._CheckCallerThread()

        # should have called SendCommand with blockwait=False first
        assert(self._socket is not None)

        try:
            # receive phase
            starttime = GetMonotonicTime()
            while self._isok:
                # timeout checking
                elapsedtime = GetMonotonicTime() - starttime
                if timeout is not None and elapsedtime > timeout:
                    raise TimeoutError(u'Timed out to get response from %s after %f seconds (timeout=%f)' % (self._url, elapsedtime, timeout))

                # poll to see if something has been received, if received nothing, loop
                startpolltime = GetMonotonicTime()
                waitingevents = self._socket.poll(50, zmq.POLLIN)
                endpolltime = GetMonotonicTime()
                if endpolltime - startpolltime > 0.2:  # due to python delays sometimes this can be 0.11s
                    log.critical('polling time took %fs!', endpolltime - startpolltime)
                if (waitingevents & zmq.POLLIN) != zmq.POLLIN:
                    continue

                if recvjson:
                    return self._socket.recv_json(zmq.NOBLOCK)
                else:
                    return self._socket.recv(zmq.NOBLOCK)

        finally:
            # release socket
            self._ReleaseSocket()

        # TODO: raise UserInterrupt
        return None<|MERGE_RESOLUTION|>--- conflicted
+++ resolved
@@ -1,17 +1,10 @@
 # -*- coding: utf-8 -*-
 # Copyright (C) 2012-2015 MUJIN Inc
 
-<<<<<<< HEAD
-import time
-
-from . import zmq
-from . import TimeoutError
-=======
 import threading
 
 from . import zmq
 from . import TimeoutError, GetMonotonicTime
->>>>>>> f3d54970
 
 import logging
 log = logging.getLogger(__name__)
