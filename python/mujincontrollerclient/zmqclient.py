# -*- coding: utf-8 -*-
# Copyright (C) 2012-2015 MUJIN Inc

import threading

from . import zmq
from . import TimeoutError, GetMonotonicTime

import logging
log = logging.getLogger(__name__)


class ZmqSocketPool(object):

    _url = None  # url that sockets should connect to
    _ctx = None  # the context to use
    _ctxown = None  # the context owned exclusively
    _timeout = None  # timeout waiting for either send on receive while a socket is in the polling state
    _limit = None  # limit on number of socket alive at any time, None means unlimited

    _isok = False  # whether it is time to terminate
    _poller = None  # znq poller that tracks sockets in self._pollingsockets
    _sockets = None  # all sockets alive, a dictionary mapping from socket to True
    _pollingsockets = None  # sockets that are in the polling state, waiting for send or receive, a dictionary mapping from socket to timestamp when added to the poller
    _availablesockets = None  # list of sockets that are ready for use immediately

    _acquirecount = 0  # number of times a socket is acuired
    _releasecount = 0  # number of times a socket is released
    _opencount = 0  # number of times we opened a new socket
    _closecount = 0  # number of times we closed a socket

    def __init__(self, url, ctx=None, timeout=10.0, limit=None):
        """creates a socket pool, the pool can lease out socket for send and recv.
        if caller only does send but not recv, the socket will not be reused until internally the pool recv data and discard them.

        :param url: url for sockets to connect to
        :param ctx: optionally force socket to use provided zmq context instead of creating a new zmq context
        :param timeout: defaults to 10 seconds, specifies how long should we be polling the socket, until we consider it to be dead, note this is not a blocking timeout.
        :param limit: limit on number of socket alive at any time, None means unlimited
        """
        self._url = url
        self._ctx = ctx
        if self._ctx is None:
            self._ctxown = zmq.Context()
            self._ctx = self._ctxown
        self._timeout = timeout
        self._limit = limit

        self._isok = True
        self._poller = zmq.Poller()
        self._sockets = {}
        self._pollingsockets = {}
        self._availablesockets = []

        self._acquirecount = 0
        self._releasecount = 0
        self._opencount = 0
        self._closecount = 0

    def __del__(self):
        self.Destroy()

    def Destroy(self):
        self.SetDestroy()

        # at this point, all sockets should have been released
        assert(self._acquirecount == self._releasecount)
        sockets = list(self._pollingsockets.keys())
        while len(sockets) > 0:
            self._StopPollingSocket(sockets.pop())

        # close all socket ever created
        sockets = list(self._sockets.keys())
        while len(sockets) > 0:
            self._CloseSocket(sockets.pop())
        assert(self._opencount == self._closecount)

        # log.debug('sockets: opened = %d, closed = %d, acquired = %d, released = %d', self._opencount, self._closecount, self._acquirecount, self._releasecount)

        if self._ctxown is not None:
            try:
                self._ctxown.destroy()
            except Exception:
                log.exception('caught exception when destroying context')
            self._ctxown = None
        self._ctx = None

    def SetDestroy(self):
        # make sure no new socket can be created
        self._isok = False

        # make sure no one can acquire a socket now
        self._availablesockets = []

    def _OpenSocket(self):
        if not self._isok:
            return None

        socket = self._ctx.socket(zmq.REQ)
        socket.connect(self._url)
        assert(socket not in self._sockets)
        self._sockets[socket] = True
        self._opencount += 1

        # log.debug('opened a socket, url = %s opened = %d, closed = %d', self._url, self._opencount, self._closecount)
        return socket

    def _CloseSocket(self, socket):
        assert(socket in self._sockets)
        self._closecount += 1
        del self._sockets[socket]
        try:
            # make sure we do not linger when closing socket
            socket.close(linger=0)
        except Exception as e:
            log.exception('caught exception when closing socket: %s', e)

    def _StartPollingSocket(self, socket):
        assert(socket not in self._pollingsockets)
        self._pollingsockets[socket] = GetMonotonicTime()
        self._poller.register(socket, zmq.POLLIN | zmq.POLLOUT)

    def _StopPollingSocket(self, socket):
        assert(socket in self._pollingsockets)
        self._poller.unregister(socket)
        del self._pollingsockets[socket]

    def _Poll(self, timeout=0):
        """spin once and does internal polling of sockets
        """
        now = GetMonotonicTime()

        # poll for receives, non blocking if timeout is 0
        for socket, event in self._poller.poll(timeout):
            if (event & zmq.POLLIN) == zmq.POLLIN:
                # log.debug('a socket is ready for receive, url = %s, polling = %d, availble = %d', self._url, len(self._pollingsockets), len(self._availablesockets))

                # at least one message can be received without blocking
                try:
                    socket.recv(zmq.NOBLOCK)
                except Exception as e:
                    # when error occur, throw the socket away
                    log.exception('caught exception when recv: %s', e)
                    self._StopPollingSocket(socket)
                    self._CloseSocket(socket)
                    continue

                # reset the timestamp since we just called recv
                self._pollingsockets[socket] = now

        # poll again for send, non blocking if timeout is 0, some previously in recv state socket may now be available for sending
        for socket, event in self._poller.poll(timeout):
            if (event & zmq.POLLOUT) == zmq.POLLOUT:
                # log.debug('a socket is ready for send, url = %s, polling = %d, availble = %d', self._url, len(self._pollingsockets), len(self._availablesockets))

                # at least one message can be sent to socket without blocking
                self._StopPollingSocket(socket)
                self._availablesockets.append(socket)

        # check for socket that stayed in the polling state for too long
        timedoutsockets = []
        for socket, timestamp in self._pollingsockets.iteritems():
            if now - timestamp > self._timeout:
                timedoutsockets.append(socket)

        # close timed out sockets
        while len(timedoutsockets) > 0:
            socket = timedoutsockets.pop()
            self._StopPollingSocket(socket)
            self._CloseSocket(socket)

    def AcquireSocket(self, timeout=None, checkpreemptfn=None):
        """acquire a socket from the list of availble sockets for sending
        """
        # first we try a non blocking poll
        self._Poll(timeout=0)

        starttime = GetMonotonicTime()
        while self._isok:

            # if a socket is available, use it
            if len(self._availablesockets) > 0:
                socket = self._availablesockets.pop()
                self._acquirecount += 1
                return socket

            # if we don't have available socket but we have quota to create new socket, create a new one
            if self._limit is None or len(self._availablesockets) + len(self._pollingsockets) < self._limit:
                socket = self._OpenSocket()
                self._acquirecount += 1
                return socket

            # check for timeout
            elapsedtime = GetMonotonicTime() - starttime
            if timeout is not None and elapsedtime > timeout:
                raise TimeoutError(u'Timed out waiting for a socket to %s to become available after %f seconds' % (self._url, elapsedtime))

            if checkpreemptfn is not None:
                checkpreemptfn()

            # otherwise, wait by a small blocking poll
            self._Poll(timeout=50)

        # TODO: raise UserInterrupt
        return None

    def ReleaseSocket(self, socket, reuse=True):
        """release a socket after use, if caller did not call recv, the pool will take care of that
        """
        if socket is not None:
            self._releasecount += 1
            if self._isok and reuse:
                self._StartPollingSocket(socket)
            else:
                self._CloseSocket(socket)


class ZmqClient(object):

    _hostname = None
    _port = None
    _url = None
    _pool = None
    _socket = None
    _isok = False
    _callerthread = None  # last caller thread

    def __init__(self, hostname='', port=0, ctx=None, limit=100, url=None, checkpreemptfn=None, reusetimeout=10.0):
        """creates a new zmq client, uses zmq req socket over tcp

        :param hostname: hostname or ip to connect to
        :param port: port to connect to
        :param ctx: optionally specifies a zmq context to use, if not provided, a new zmq context will be created
        :param limit: defaults to 100, limit the number of underlying zmq socket to create, usually one socket will actually be used, but if server times out frequently and you use fireandforget, then this limit caps the number of sockets we can use
        :param url: allow passing of zmq socket url instead of hostname and port
        """

        self._hostname = hostname
        self._port = int(port)
        self._url = url
        if self._url is None:
            self._url = 'tcp://%s:%d' % (self._hostname, self._port)

        self._pool = ZmqSocketPool(self._url, ctx=ctx, limit=limit, timeout=reusetimeout)
        self._socket = None
        self._isok = True
<<<<<<< HEAD
        self._checkpreemptfn=checkpreemptfn
=======
        self._checkpreemptfn = checkpreemptfn
>>>>>>> 51f85ed2

    def __del__(self):
        self.Destroy()

    def Destroy(self):
        self.SetDestroy()

        if self._pool is not None:
            self._ReleaseSocket()
            self._pool.Destroy()
            self._pool = None

    def SetDestroy(self):
        self._isok = False
        if self._pool is not None:
            self._pool.SetDestroy()

    def GetHostname(self):
        """returns the hostname given when constructing the client
        """
        return self._hostname

    def GetPort(self):
        """returns the port given when constructing the client
        """
        return self._port

    # TODO: this is for backward compatibility, remove once all callers are updated
    @property
    def hostname(self):
        return self._hostname

    # TODO: this is for backward compatibility, remove once all callers are updated
    @property
    def port(self):
        return self._port

    def _CheckCallerThread(self, context=None):
        """catch bad caller who use zmq client from multiple threads and causes random race conditions.
        """
        callerthread = repr(threading.current_thread())
        oldcallerthread = self._callerthread
        self._callerthread = callerthread
        if oldcallerthread is not None:
            # assert oldcallerthread == callerthread, 'zmqclient used from multiple threads: previously = %s, now = %s' % (oldcallerthread, callerthread)
            if oldcallerthread != callerthread:
                log.error('zmqclient used from multiple threads in %s, this is a bug in the caller: previously = %s, now = %s' % (context, oldcallerthread, callerthread))

    def _AcquireSocket(self, timeout=None, checkpreempt=True):
        # if we were holding on to a socket before, release it before acquiring one
        self._ReleaseSocket()
        self._socket = self._pool.AcquireSocket(timeout=timeout, checkpreemptfn=self._checkpreemptfn if checkpreempt else None)

    def _ReleaseSocket(self):
        if self._socket is not None:
            self._pool.ReleaseSocket(self._socket)
            self._socket = None

    def SetPreemptFn(self, checkpreemptfn):
        self._checkpreemptfn = checkpreemptfn

    def SendCommand(self, command, timeout=10.0, blockwait=True, fireandforget=False, sendjson=True, recvjson=True, checkpreempt=True):
        """sends command via established zmq socket

        :param command: command in json format
        :param timeout: if None, block. If >= 0, use as timeout
        :param blockwait: if True (default), will call receive also, otherwise, caller needs to call ReceiveCommand later
        :param fireandforget: if True, will send command and immediately return without trying to receive, blockwait will be set to False
        :param sendjson: if True (default), will send data as json
        :param recvjson: if True (default), will parse received data as json

        :return: returns the response from the zmq server in json format if blockwait is True
        """
        # log.debug('Sending command via ZMQ: %s', command)

        self._CheckCallerThread(command)

        if fireandforget:
            blockwait = False

        # acquire a socket for sending
        self._AcquireSocket(timeout=timeout, checkpreempt=checkpreempt)

        # we may be exiting, the pool refused to give us a socket
        if not self._isok or self._socket is None:
            # TODO: raise UserInterrupt
            return None

        releasesocket = True
        try:
            # send phase
            starttime = GetMonotonicTime()
            while self._isok:
                # timeout checking
                elapsedtime = GetMonotonicTime() - starttime
                if timeout is not None and elapsedtime > timeout:
                    raise TimeoutError(u'Timed out trying to send to %s after %f seconds' % (self._url, elapsedtime))

                if checkpreempt and self._checkpreemptfn is not None:
                    self._checkpreemptfn()

                # poll to see if we can send, if not, loop
                waitingevents = self._socket.poll(50, zmq.POLLOUT)
                if (waitingevents & zmq.POLLOUT) != zmq.POLLOUT:
                    continue

                if sendjson:
                    self._socket.send_json(command, zmq.NOBLOCK)
                else:
                    self._socket.send(command, zmq.NOBLOCK)

                # break when successfully sent
                break

            # for fire and forget, no need to receive
            if fireandforget:
                return None

            # keep the socket and let caller call receive
            if not blockwait:
                releasesocket = False
                return None

            # receive
            return self.ReceiveCommand(timeout=timeout, recvjson=recvjson, checkpreempt=checkpreempt)

        finally:
            # release socket
            if releasesocket:
                self._ReleaseSocket()

        # TODO: raise UserInterrupt
        return None

    def IsWaitingReply(self):
        return self._socket is not None

    def ReceiveCommand(self, timeout=10.0, recvjson=True, checkpreempt=True):
        """receive response to a previous SendCommand call, SendCommand must be called with blockwait=False and fireandforget=False

        :param timeout: if None, block. If >= 0, use as timeout
        :param recvjson: if True (default), will parse received data as json

        :return: returns the recv or recv_json response
        """
        self._CheckCallerThread('ReceiveCommand')

        # should have called SendCommand with blockwait=False first
        assert(self._socket is not None)

        try:
            # receive phase
            starttime = GetMonotonicTime()
            while self._isok:
                # timeout checking
                elapsedtime = GetMonotonicTime() - starttime
                if timeout is not None and elapsedtime > timeout:
                    raise TimeoutError(u'Timed out to get response from %s after %f seconds (timeout=%f)' % (self._url, elapsedtime, timeout))

                if checkpreempt and self._checkpreemptfn is not None:
                    self._checkpreemptfn()

                # poll to see if something has been received, if received nothing, loop
                startpolltime = GetMonotonicTime()
                waitingevents = self._socket.poll(50, zmq.POLLIN)
                endpolltime = GetMonotonicTime()
                if endpolltime - startpolltime > 0.2:  # due to python delays sometimes this can be 0.11s
                    log.critical('polling time took %fs!', endpolltime - startpolltime)
                if (waitingevents & zmq.POLLIN) != zmq.POLLIN:
                    continue

                if recvjson:
                    return self._socket.recv_json(zmq.NOBLOCK)
                else:
                    return self._socket.recv(zmq.NOBLOCK)

        finally:
            # release socket
            self._ReleaseSocket()

        # TODO: raise UserInterrupt
        return None<|MERGE_RESOLUTION|>--- conflicted
+++ resolved
@@ -244,11 +244,7 @@
         self._pool = ZmqSocketPool(self._url, ctx=ctx, limit=limit, timeout=reusetimeout)
         self._socket = None
         self._isok = True
-<<<<<<< HEAD
-        self._checkpreemptfn=checkpreemptfn
-=======
         self._checkpreemptfn = checkpreemptfn
->>>>>>> 51f85ed2
 
     def __del__(self):
         self.Destroy()
