--- conflicted
+++ resolved
@@ -409,7 +409,6 @@
         taskparameters.update(kwargs)
         return self.ExecuteCommand(taskparameters, timeout=timeout)
 
-<<<<<<< HEAD
     def GenerateGraspModelFromIkParams(self, graspsetname, targeturi, toolname, robotname=None, usewebapi=True,
                                        timeout=10, **kwargs):
         """
@@ -450,7 +449,7 @@
         }
         taskparameters.update(kwargs)
         return self.ExecuteCommand(taskparameters, usewebapi=usewebapi, timeout=timeout)
-=======
+
     def SetCurrentLayoutDataFromPLC(self, containername, containerLayoutSize, destObstacleName, ioVariableName, timeout=10, usewebapi=True, **kwargs):
         """
         sets current layout from plc 
@@ -475,6 +474,4 @@
                           'bIncludeTargetLog': bIncludeTargetLog
                           }
         taskparameters.update(kwargs)
-        return self.ExecuteCommand(taskparameters, timeout=timeout, usewebapi=usewebapi, fireandforget=False)
-        
->>>>>>> b27b6592
+        return self.ExecuteCommand(taskparameters, timeout=timeout, usewebapi=usewebapi, fireandforget=False)