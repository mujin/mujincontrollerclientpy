# -*- coding: utf-8 -*-
# Copyright (C) 2012-2015 MUJIN Inc

import copy

from . import json
from . import planningclient

import logging
log = logging.getLogger(__name__)


class RealtimeRobotControllerClient(planningclient.PlanningControllerClient):
    """mujin controller client for realtimerobot task
    """
    _robotname = None  # optional name of the robot selected
    _robots = None  # a dict of robot params
    _devices = None  # a dict of device params
    _robotspeed = None  # speed of the robot, e.g. 0.4
    _robotaccelmult = None  # current robot accel mult
    _envclearance = None  # environment clearance in milimeter, e.g. 20

    def __init__(self, robotname, robots, devices, robotspeed=None, robotaccelmult=None, envclearance=10.0, **kwargs):
        """
        :param robotspeed: speed of the robot, e.g. 0.4
        :param envclearance: environment clearance in milimeter, e.g. 20
        """
        super(RealtimeRobotControllerClient, self).__init__(**kwargs)
        self._robotname = robotname
        self._robots = robots
        self._devices = devices
        self._robotspeed = robotspeed
        self._robotaccelmult = robotaccelmult
        self._envclearance = envclearance

    def GetRobotName(self):
        return self._robotname

    def SetRobotName(self, robotname):
        self._robotname = robotname

    def GetRobots(self):
        return self._robots

    def SetRobots(self, robots):
        self._robots = robots

    def SetRobotConfig(self, robotname, robotconfig):
        self._robots[robotname] = robotconfig

    def GetDevices(self):
        return self._devices

    def SetDevices(self, devices):
        self._devices = devices

    def GetRobotControllerUri(self):
        robots = self._robots or {}
        return robots.get(self._robotname, {}).get('robotControllerUri', '')

    def IsRobotControllerConfigured(self):
        return len(self.GetRobotControllerUri()) > 0

    def IsDeviceIOConfigured(self):
        devices = self.GetDevices() or []
        if len(devices) > 0:
            return any([len(deviceParams.get('params', {}).get('host', '')) > 0 for deviceParams in devices])

        return False

    def SetRobotSpeed(self, robotspeed):
        self._robotspeed = robotspeed

    def SetRobotAccelMult(self, robotaccelmult):
        self._robotaccelmult = robotaccelmult

    def ExecuteCommand(self, taskparameters, robotname=None, devices=None, toolname=None, robots=None, robotspeed=None, robotaccelmult=None, envclearance=None, usewebapi=None, timeout=10, fireandforget=False):
        """wrapper to ExecuteCommand with robot info set up in taskparameters

        executes a command on the task.

        :return: a dictionary that contains:
        - robottype: robot type,string
        - currentjointvalues: current joint values, DOF floats
        - elapsedtime: elapsed time in seconds, float
        - numpoints: the number of points, int
        - error: optional error info, dictionary
          - desc: error message, string
          - type: error type, string
          - errorcode: error code, string
        """
        if robotname is None:
            robotname = self._robotname
        if robots is None:
            robots = self._robots
        if devices is None:
            devices = self._devices

        # caller wants to use a different tool
        if toolname is not None:
            if robots is not None:
                robots = copy.deepcopy(robots)
                if robotname not in robots:
                    robots[robotname] = {}
                robots[robotname]['toolname'] = toolname
            else:
                # set at the first level
                taskparameters['toolname'] = toolname

        if robots is not None:
            taskparameters['robots'] = robots
        if robots is None or robotname in robots:
            taskparameters['robotname'] = robotname
        if devices is not None:
            taskparameters['devices'] = devices

        # log.debug('robotname = %r, robots = %r, devices = %r', robotname, robots, devices)

        if 'robotspeed' not in taskparameters:
            if robotspeed is None:
                robotspeed = self._robotspeed
            if robotspeed is not None:
                taskparameters['robotspeed'] = robotspeed

        if 'robotaccelmult' not in taskparameters:
            if robotaccelmult is None:
                robotaccelmult = self._robotaccelmult
            if robotaccelmult is not None:
                taskparameters['robotaccelmult'] = robotaccelmult

        if 'envclearance' not in taskparameters or taskparameters['envclearance'] is None:
            if envclearance is None:
                envclearance = self._envclearance
            if envclearance is not None:
                taskparameters['envclearance'] = envclearance

        return super(RealtimeRobotControllerClient, self).ExecuteCommand(taskparameters, usewebapi=usewebapi, timeout=timeout, fireandforget=fireandforget)

    def ExecuteTrajectory(self, trajectoryxml, robotspeed=None, timeout=10, **kwargs):
        """Executes a trajectory on the robot from a serialized Mujin Trajectory XML file.
        """
        taskparameters = {'command': 'ExecuteTrajectory',
                          'trajectory': trajectoryxml,
                          }
        taskparameters.update(kwargs)
        return self.ExecuteCommand(taskparameters, robotspeed=robotspeed, timeout=timeout)

    def GetJointValues(self, timeout=10, **kwargs):
        """gets the current robot joint values
        :return: current joint values in a json dictionary with
        - currentjointvalues: [0,0,0,0,0,0]
        """
        taskparameters = {'command': 'GetJointValues'}
        taskparameters.update(kwargs)
        return self.ExecuteCommand(taskparameters, timeout=timeout)

    def MoveJointStraight(self, deltagoalvalue, jointName, timeout=10, robotspeed=None, **kwargs):
        """moves joint straight
        :param jointName: name of the joint to move
        :param deltagoalvalue: how much to move joint in delta
        """
        taskparameters = {'command': 'MoveJointStraight',
                          'deltagoalvalue': deltagoalvalue,
                          'jointName': jointName,
                          }
        taskparameters.update(kwargs)
        return self.ExecuteCommand(taskparameters, robotspeed=robotspeed, timeout=timeout)

    def MoveToolLinear(self, goaltype, goals, toolname=None, timeout=10, robotspeed=None, **kwargs):
        """moves the tool linear
        :param goaltype: type of the goal, e.g. translationdirection5d
        :param goals: flat list of goals, e.g. two 5d ik goals: [380,450,50,0,0,1, 380,450,50,0,0,-1]
        :param toolname: name of the manipulator, default is self.toolname

        :param maxdeviationangle: how much the tool tip can rotationally deviate from the linear path
        :param plannername:

        :param workspeed: [anglespeed, transspeed] in deg/s and mm/s
        :param workaccel: [angleaccel, transaccel] in deg/s^2 and mm/s^2
        :param worksteplength: discretization for planning MoveHandStraight, in seconds.
        :param workminimumcompletetime: set to trajduration - 0.016s. EMU_MUJIN example requires at least this much
        :param workminimumcompleteratio: in case the duration of the trajectory is now known, can specify in terms of [0,1]. 1 is complete everything
        :param numspeedcandidates: if speed/accel are not specified, the number of candiates to consider
        :param workignorefirstcollisionee: time, necessary in case initial is in collision, has to be multiples of step length?
        :param workignorelastcollisionee: time, necessary in case goal is in collision, has to be multiples of step length?
        :param workignorefirstcollision:

        """
        taskparameters = {'command': 'MoveToolLinear',
                          'goaltype': goaltype,
                          'goals': goals,
                          }
        taskparameters.update(kwargs)
        return self.ExecuteCommand(taskparameters, robotspeed=robotspeed, toolname=toolname, timeout=timeout)

    def MoveToHandPosition(self, goaltype, goals, toolname=None, envclearance=None, closegripper=0, robotspeed=None, robotaccelmult=None, timeout=10, **kwargs):
        """Computes the inverse kinematics and moves the manipulator to any one of the goals specified.
        :param goaltype: type of the goal, e.g. translationdirection5d
        :param goals: flat list of goals, e.g. two 5d ik goals: [380,450,50,0,0,1, 380,450,50,0,0,-1]
        :param toolname: name of the manipulator, default is self.toolname
        :param envclearance: clearance in milimeter, default is self.envclearance
        :param closegripper: whether to close gripper once the goal is reached, default is 0
        """
        taskparameters = {'command': 'MoveToHandPosition',
                          'goaltype': goaltype,
                          'goals': goals,
                          'closegripper': closegripper,
                          }
        taskparameters.update(kwargs)
        return self.ExecuteCommand(taskparameters, robotspeed=robotspeed, robotaccelmult=robotaccelmult, envclearance=envclearance, toolname=toolname, timeout=timeout)

<<<<<<< HEAD
    def MoveToolLinear(self, goaltype, goals, toolname=None, robotspeed=None, robotaccelmult=None, timeout=10, **kwargs):
        """Computes the inverse kinematics and moves the manipulator to any one of the goals specified.
        :param goaltype: type of the goal, e.g. translationdirection5d
        :param goals: flat list of goals, e.g. two 5d ik goals: [380,450,50,0,0,1, 380,450,50,0,0,-1]
        :param toolname: name of the manipulator, default is self.toolname
        """
        taskparameters = {'command': 'MoveToolLinear',
                          'goaltype': goaltype,
                          'goals': goals,
                          }
        taskparameters.update(kwargs)
        return self.ExecuteCommand(taskparameters, robotspeed=robotspeed, robotaccelmult=robotaccelmult, toolname=toolname, timeout=timeout)
    
=======
>>>>>>> c7be4766
    def UpdateObjects(self, envstate, targetname=None, state=None, unit="mm", timeout=10, **kwargs):
        """updates objects in the scene with the envstate
        :param envstate: a list of dictionaries for each instance object in world frame. quaternion is specified in w,x,y,z order. e.g. [{'name': 'target_0', 'translation_': [1,2,3], 'quat_': [1,0,0,0], 'object_uri':'mujin:/asdfas.mujin.dae'}, {'name': 'target_1', 'translation_': [2,2,3], 'quat_': [1,0,0,0]}]
        :param unit: unit of envstate
        """
        taskparameters = {'command': 'UpdateObjects',
                          'envstate': envstate,
                          'unit': unit,
                          }
        if targetname is not None:
            taskparameters['objectname'] = targetname
            taskparameters['object_uri'] = u'mujin:/%s.mujin.dae' % (targetname)
        taskparameters.update(kwargs)
        if state is not None:
            taskparameters['state'] = json.dumps(state)
        return self.ExecuteCommand(taskparameters, timeout=timeout)

    def Grab(self, targetname, toolname=None, timeout=10, **kwargs):
        """grabs an object with tool
        :param targetname: name of the object
        :param toolname: name of the manipulator, default is self.toolname
        """
        taskparameters = {'command': 'Grab',
                          'targetname': targetname,
                          }
        taskparameters.update(kwargs)
        return self.ExecuteCommand(taskparameters, toolname=toolname, timeout=timeout)

    def Release(self, targetname, timeout=10, **kwargs):
        """releases an object already grabbed
        :param targetname: name of the object
        """
        taskparameters = {'command': 'Release',
                          'targetname': targetname,
                          }
        taskparameters.update(kwargs)
        return self.ExecuteCommand(taskparameters, timeout=timeout)

    def GetGrabbed(self, timeout=10, **kwargs):
        """gets the names of the grabbed objects
        :return: names of the grabbed object in a json dictionary, e.g. {'names': ['target_0']}
        """
        taskparameters = {'command': 'GetGrabbed',
                          }
        taskparameters.update(kwargs)
        return self.ExecuteCommand(taskparameters, timeout=timeout)

    def GetTransform(self, targetname, unit='mm', timeout=10, **kwargs):
        """gets the transform of an object
        :param targetname: name of the object
        :param unit: unit of the result translation
        :return: transform of the object in a json dictionary, e.g. {'translation': [100,200,300], 'rotationmat': [[1,0,0],[0,1,0],[0,0,1]], 'quaternion': [1,0,0,0]}
        """
        taskparameters = {'command': 'GetTransform',
                          'targetname': targetname,
                          'unit': unit,
                          }
        taskparameters.update(kwargs)
        return self.ExecuteCommand(taskparameters, timeout=timeout)

    def SetTransform(self, targetname, translation, unit='mm', rotationmat=None, quaternion=None, timeout=10, **kwargs):
        """sets the transform of an object
        :param targetname: name of the object
        :param translation: list of x,y,z value of the object in milimeter
        :param unit: unit of translation
        :param rotationmat: list specifying the rotation matrix in row major format, e.g. [1,0,0,0,1,0,0,0,1]
        :param quaternion: list specifying the quaternion in w,x,y,z format, e.g. [1,0,0,0]
        """
        taskparameters = {'command': 'SetTransform',
                          'targetname': targetname,
                          'unit': unit,
                          'translation': translation,
                          }
        taskparameters.update(kwargs)
        if rotationmat is not None:
            taskparameters['rotationmat'] = rotationmat
        if quaternion is not None:
            taskparameters['quaternion'] = quaternion
        if rotationmat is None and quaternion is None:
            taskparameters['quaternion'] = [1, 0, 0, 0]
            log.warn('no rotation is specified, using identity quaternion ', taskparameters['quaternion'])
        return self.ExecuteCommand(taskparameters, timeout=timeout)

    def GetOBB(self, targetname, unit='mm', timeout=10, **kwargs):
        """ Get the oriented bounding box of object
        :param targetname: name of the object
        :param unit: unit of the OBB
        :return: OBB of the object
        """
        taskparameters = {'command': 'GetOBB',
                          'targetname': targetname,
                          'unit': unit,
                          }
        taskparameters.update(kwargs)
        return self.ExecuteCommand(taskparameters, timeout=timeout)

    def GetInnerEmptyRegionOBB(self, targetname, linkname=None, unit='mm', timeout=10, **kwargs):
        """ Get the inner empty oriented bounding box of a container
        :param targetname: name of the object
        :param linkname: can target a specific link
        :param unit: unit of the OBB
        :return: OBB of the object
        """
        taskparameters = {'command': 'GetInnerEmptyRegionOBB',
                          'targetname': targetname,
                          'unit': unit,
                          }
        if linkname is not None:
            taskparameters['linkname'] = linkname
        taskparameters.update(kwargs)
        return self.ExecuteCommand(taskparameters, timeout=timeout)

    def GetAABB(self, targetname, unit='mm', timeout=10, **kwargs):
        """Gets the axis aligned bounding box of object
        :param targetname: name of the object
        :param unit: unit of the AABB
        :return: AABB of the object, e.g. {'pos': [1000,400,100], 'extents': [100,200,50]}
        """
        taskparameters = {'command': 'GetAABB',
                          'targetname': targetname,
                          'unit': unit,
                          }
        taskparameters.update(kwargs)
        return self.ExecuteCommand(taskparameters, timeout=timeout)

    def RemoveObjectsWithPrefix(self, prefix=None, prefixes=None, objectPrefixesExpectingFromSlaveTrigger=None, timeout=10, usewebapi=None, fireandforget=False, removeRegionNames=None, **kwargs):
        """removes objects with prefix
        """
        taskparameters = {'command': 'RemoveObjectsWithPrefix',
                          }
        taskparameters.update(kwargs)
        if prefix is not None:
            taskparameters['prefix'] = prefix
        if prefixes is not None:
            taskparameters['prefixes'] = prefixes
        if objectPrefixesExpectingFromSlaveTrigger is not None:
            taskparameters['objectPrefixesExpectingFromSlaveTrigger'] = objectPrefixesExpectingFromSlaveTrigger
        if removeRegionNames is not None:
            taskparameters['removeRegionNames'] = removeRegionNames
        return self.ExecuteCommand(taskparameters, timeout=timeout, usewebapi=usewebapi, fireandforget=fireandforget)

    def GetTrajectoryLog(self, timeout=10, **kwargs):
        """Gets the recent trajectories executed on the binpicking server. The internal server keeps trajectories around for 10 minutes before clearing them.

        :param startindex: int, start of the trajectory to get. If negative, will start counting from the end. For example, -1 is the last element, -2 is the second to last element.
        :param num: int, number of trajectories from startindex to return. If 0 will return all the trajectories starting from startindex
        :param includejointvalues: bool, If True will include timedjointvalues, if False will just give back the trajectories. Defautl is False

        :return:

        total: 10
        trajectories: [
        {
        "timestarted": 12345215
        "name": "movingtodest",
        "numpoints": 100,
        "duration": 0.8,
        "timedjointvalues": [0, 0, 0, .....]
        },
        { ... }
        ]

        Where timedjointvalues is a list joint values and the trajectory time. For a 3DOF robot sampled at 0.008s, this is
        [J1, J2, J3, 0, J1, J2, J3, 0.008, J1, J2, J3, 0.016, ...]

        """
        taskparameters = {'command': 'GetTrajectoryLog',
                          }
        taskparameters.update(kwargs)
        return self.ExecuteCommand(taskparameters, timeout=timeout)

    def ChuckGripper(self, robotname=None, timeout=10, usewebapi=None, **kwargs):
        """chucks the manipulator
        :param toolname: name of the manipulator, default is taken from self.robots
        """
        taskparameters = {'command': 'ChuckGripper'}
        taskparameters.update(kwargs)
        return self.ExecuteCommand(taskparameters, robotname=robotname, timeout=timeout, usewebapi=usewebapi)

    def UnchuckGripper(self, robotname=None, timeout=10, usewebapi=None, **kwargs):
        """unchucks the manipulator and releases the target
        :param toolname: name of the manipulator, default is taken from self.robots
        :param targetname: name of the target
        """
        taskparameters = {'command': 'UnchuckGripper'}
        taskparameters.update(kwargs)
        return self.ExecuteCommand(taskparameters, robotname=robotname, timeout=timeout, usewebapi=usewebapi)

    def CalibrateGripper(self, robotname=None, timeout=10, usewebapi=None, fireandforget=False, **kwargs):
        """goes through the gripper calibration procedure
        """
        taskparameters = {'command': 'CalibrateGripper'}
        taskparameters.update(kwargs)
        return self.ExecuteCommand(taskparameters, robotname=robotname, timeout=timeout, usewebapi=usewebapi, fireandforget=fireandforget)

    def StopGripper(self, robotname=None, timeout=10, usewebapi=None, fireandforget=False, **kwargs):
        taskparameters = {'command': 'StopGripper'}
        taskparameters.update(kwargs)
        return self.ExecuteCommand(taskparameters, robotname=robotname, timeout=timeout, usewebapi=usewebapi, fireandforget=fireandforget)

    def MoveGripper(self, grippervalues, robotname=None, timeout=10, usewebapi=None, fireandforget=False, **kwargs):
        """chucks the manipulator
        :param toolname: name of the manipulator, default is taken from self.robots
        """
        taskparameters = {
            'command': 'MoveGripper',
            'grippervalues': grippervalues,
        }
        taskparameters.update(kwargs)
        return self.ExecuteCommand(taskparameters, robotname=robotname, timeout=timeout, usewebapi=usewebapi, fireandforget=fireandforget)

    def ExecuteRobotProgram(self, robotProgramName, robotname=None, timeout=10, usewebapi=None, fireandforget=False, **kwargs):
        """execute a robot specific program by name
        """
        taskparameters = {
            'command': 'ExecuteRobotProgram',
            'robotProgramName': robotProgramName,
        }
        taskparameters.update(kwargs)
        return self.ExecuteCommand(taskparameters, robotname=robotname, timeout=timeout, usewebapi=usewebapi, fireandforget=fireandforget)

    def SaveScene(self, timeout=10, **kwargs):
        """saves the current scene to file
        :param filename: e.g. /tmp/testscene.mujin.dae, if not specified, it will be saved with an auto-generated filename
        :param preserveexternalrefs: If True, any bodies currently that are being externally referenced from the environment will be saved as external references.
        :param externalref: If '*', then will save each of the objects as externally referencing their original filename. Otherwise will force saving specific bodies as external references
        :param saveclone: If 1, will save the scenes for all the cloned environments
        :return: the actual filename the scene is saved to in a json dictionary, e.g. {'filename': '2013-11-01-17-10-00-UTC.dae'}
        """
        taskparameters = {'command': 'SaveScene'}
        taskparameters.update(kwargs)
        return self.ExecuteCommand(taskparameters, timeout=timeout)

    def SaveGripper(self, timeout=10, robotname=None, **kwargs):
        """
        Separate gripper from a robot in a scene and save it.
        :param filename: str. File name to save on the file system. e.g. /tmp/robotgripper/mujin.dae
        :param robotname: str. Name of robot waiting for extracting hand from.
        :param manipname: str. Name of manipulator.
        :param timeout:
        :return:
        """

        taskparameters = {'command': 'SaveGripper'}
        taskparameters.update(kwargs)
        return self.ExecuteCommand(taskparameters, robotname=robotname, timeout=timeout)

    def ResetRobotBridges(self, robots=None, timeout=10, usewebapi=True, **kwargs):
        """resets the robot bridge states
        """
        taskparameters = {
            'command': 'ResetRobotBridges'
        }
        taskparameters.update(kwargs)
        return self.ExecuteCommand(taskparameters, robots=robots, timeout=timeout, usewebapi=usewebapi)

    def MoveJoints(self, jointvalues, jointindices=None, robotname=None, robots=None, robotspeed=None, robotaccelmult=None, execute=1, startvalues=None, envclearance=None, timeout=10, usewebapi=True, **kwargs):
        """moves the robot to desired joint angles specified in jointvalues
        :param jointvalues: list of joint values
        :param jointindices: list of corresponding joint indices, default is range(len(jointvalues))
        :param robotspeed: value in [0,1] of the percentage of robot speed to move at
        :param envclearance: environment clearance in milimeter
        """
        if jointindices is None:
            jointindices = range(len(jointvalues))
            log.warn(u'no jointindices specified, moving joints with default jointindices: %s', jointindices)

        taskparameters = {
            'command': 'MoveJoints',
            'goaljoints': list(jointvalues),
            'jointindices': list(jointindices),
            'execute': execute,
        }
        if envclearance is not None:
            taskparameters['envclearance'] = envclearance

        if startvalues is not None:
            taskparameters['startvalues'] = list(startvalues)

        taskparameters.update(kwargs)
        return self.ExecuteCommand(taskparameters, robotname=robotname, robots=robots, robotspeed=robotspeed, robotaccelmult=robotaccelmult, timeout=timeout, usewebapi=usewebapi)

    def MoveToDropOff(self, dropOffInfo, robotname=None, robots=None, robotspeed=None, robotaccelmult=None, execute=1, startvalues=None, envclearance=None, timeout=10, usewebapi=True, **kwargs):
        """moves the robot to desired joint angles specified in jointvalues
        :param robotspeed: value in [0,1] of the percentage of robot speed to move at
        :param envclearance: environment clearance in milimeter
        """
        taskparameters = {
            'command': 'MoveToDropOff',
            'dropOffInfo': dropOffInfo,
            'execute': execute,
        }
        if envclearance is not None:
            taskparameters['envclearance'] = envclearance
        if startvalues is not None:
            taskparameters['startvalues'] = list(startvalues)

        taskparameters.update(kwargs)
        return self.ExecuteCommand(taskparameters, robotname=robotname, robots=robots, robotspeed=robotspeed, robotaccelmult=robotaccelmult, timeout=timeout, usewebapi=usewebapi)

    def SetRobotBridgeIOVariables(self, iovalues, robotname=None, timeout=10, usewebapi=None, **kwargs):
        taskparameters = {
            'command': 'SetRobotBridgeIOVariables',
            'iovalues': list(iovalues)
        }
        taskparameters.update(kwargs)
        return self.ExecuteCommand(taskparameters, robotname=robotname, timeout=timeout, usewebapi=usewebapi)

    def SetRobotBridgeIOVariablesAsciiHex16(self, iovalues, robotname=None, timeout=20, usewebapi=None, **kwargs):
        taskparameters = {
            'command': 'SetRobotBridgeIOVariablesAsciiHex16',
            'iovalues': list(iovalues)
        }
        taskparameters.update(kwargs)
        return self.ExecuteCommand(taskparameters, robotname=robotname, timeout=timeout, usewebapi=usewebapi)

    def GetRobotBridgeIOVariableAsciiHex16(self, ioname=None, ionames=None, robotname=None, timeout=10, usewebapi=None, **kwargs):
        """returns the data of the IO in ascii hex as a string

        :param ioname: One IO name to read
        :param ionames: a list of the IO names to read
        """
        taskparameters = {
            'command': 'GetRobotBridgeIOVariableAsciiHex16'
        }
        if ioname is not None and len(ioname) > 0:
            taskparameters['ioname'] = ioname
        if ionames is not None and len(ionames) > 0:
            taskparameters['ionames'] = ionames

        taskparameters.update(kwargs)
        return self.ExecuteCommand(taskparameters, robotname=robotname, timeout=timeout, usewebapi=usewebapi)

    def ComputeIkParamPosition(self, name, robotname=None, timeout=10, usewebapi=None, **kwargs):
        taskparameters = {
            'command': 'ComputeIkParamPosition',
            'name': name,
        }
        taskparameters.update(kwargs)
        return self.ExecuteCommand(taskparameters, robotname=robotname, timeout=timeout, usewebapi=usewebapi)

    def ComputeIKFromParameters(self, toolname=None, timeout=10, **kwargs):
        """
        :param toolname: tool name, string
        :param limit: number of solutions to return, int
        :param ikparamnames: the ikparameter names, also contains information about the grasp like the preshape
        :param targetname: the target object name that the ikparamnames belong to
        :param freeincvalue: float, the discretization of the free joints of the robot when computing ik.
        :param filteroptionslist: A list of filter option strings can be: CheckEnvCollisions, IgnoreCustomFilters, IgnoreEndEffectorCollisions, IgnoreEndEffectorEnvCollisions, IgnoreEndEffectorSelfCollisions, IgnoreJointLimits, IgnoreSelfCollisions
        :param filteroptions: OpenRAVE IkFilterOptions bitmask. By default this is 1, which means all collisions are checked, int

        :return: A dictionary of:
        - solutions: array of IK solutions (each of which is an array of DOF values), sorted by minimum travel distance and truncated to match the limit
        """
        taskparameters = {'command': 'ComputeIKFromParameters',
                          }
        taskparameters.update(kwargs)
        return self.ExecuteCommand(taskparameters, toolname=toolname, timeout=timeout)

    def ReloadModule(self, timeout=10, **kwargs):
        taskparameters = {'command': 'ReloadModule'}
        taskparameters.update(kwargs)
        return self.ExecuteCommand(taskparameters, timeout=timeout)

    def ShutdownRobotBridge(self, timeout=10, **kwargs):
        taskparameters = {'command': 'ShutdownRobotBridge'}
        taskparameters.update(kwargs)
        return self.ExecuteCommand(taskparameters, timeout=timeout)

    def GetRobotBridgeState(self, timeout=10, **kwargs):
        taskparameters = {'command': 'GetRobotBridgeState'}
        taskparameters.update(kwargs)
        return self.ExecuteCommand(taskparameters, timeout=timeout)

    def ClearRobotBridgeError(self, timeout=10, usewebapi=None, **kwargs):
        taskparameters = {
            'command': 'ClearRobotBridgeError',
        }
        taskparameters.update(kwargs)
        return self.ExecuteCommand(taskparameters, timeout=timeout, usewebapi=usewebapi)

    def SetRobotBridgePause(self, timeout=10, **kwargs):
        taskparameters = {'command': 'SetRobotBridgePause'}
        taskparameters.update(kwargs)
        return self.ExecuteCommand(taskparameters, timeout=timeout)

    def SetRobotBridgeResume(self, timeout=10, **kwargs):
        taskparameters = {'command': 'SetRobotBridgeResume'}
        taskparameters.update(kwargs)
        return self.ExecuteCommand(taskparameters, timeout=timeout)

    #
    # jogging related
    #
    def SetJogModeVelocities(self, jogtype, movejointsigns, robotname=None, toolname=None, robotspeed=None, robotaccelmult=None, canJogInCheckMode=None, usewebapi=False, timeout=1, fireandforget=False, **kwargs):
        """
        :param jogtype: One of 'joints', 'world', 'robot', 'tool'
        :param canJogInCheckMode: if true, then allow jogging even if in check mode. By default it is false.
        """
        taskparameters = {
            'command': 'SetJogModeVelocities',
            'jogtype': jogtype,
            'movejointsigns': movejointsigns,
        }
        if canJogInCheckMode is not None:
            taskparameters['canJogInCheckMode'] = canJogInCheckMode
        taskparameters.update(kwargs)
        return self.ExecuteCommand(taskparameters, robotname=robotname, toolname=toolname, robotspeed=robotspeed, robotaccelmult=robotaccelmult, usewebapi=usewebapi, timeout=timeout, fireandforget=fireandforget)

    def EndJogMode(self, usewebapi=False, timeout=1, fireandforget=False, **kwargs):
        taskparameters = {
            'command': 'EndJogMode',
        }
        taskparameters.update(kwargs)
        return self.ExecuteCommand(taskparameters, usewebapi=usewebapi, timeout=timeout, fireandforget=fireandforget)

    def SetRobotBridgeServoOn(self, servoon, robotname=None, timeout=3, fireandforget=False):
        taskparameters = {
            'command': 'SetRobotBridgeServoOn',
            'isservoon': servoon
        }
        return self.ExecuteCommand(taskparameters, robotname=robotname, timeout=timeout, fireandforget=fireandforget)

    def ResetSafetyFault(self, timeout=3, fireandforget=False):
        taskparameters = {
            'command': 'ResetSafetyFault',
        }
        return self.ExecuteCommand(taskparameters, timeout=timeout, fireandforget=fireandforget)

    def SetRobotBridgeControlMode(self, controlMode, timeout=3, fireandforget=False):
        taskparameters = {
            'command': 'SetRobotBridgeControlMode',
            'controlMode': controlMode
        }
        return self.ExecuteCommand(taskparameters, timeout=timeout, fireandforget=fireandforget)

    def GetDynamicObjects(self, usewebapi=False, timeout=1, **kwargs):
        """Get a list of dynamically added objects in the scene, from vision detection and physics simulation.
        """
        taskparameters = {
            'command': 'GetDynamicObjects',
        }
        taskparameters.update(kwargs)
        return self.ExecuteCommand(taskparameters, usewebapi=usewebapi, timeout=timeout)

    def ComputeRobotConfigsForGraspVisualization(self, targetname, graspname, robotname=None, toolname=None, unit='mm', usewebapi=False, timeout=10, **kwargs):
        '''returns robot configs for grasp visualization
        '''
        taskparameters = {
            'command': 'ComputeRobotConfigsForGraspVisualization',
            'targetname': targetname,
            'graspname': graspname
        }
        if unit is not None:
            taskparameters['unit'] = unit
        taskparameters.update(kwargs)
        return self.ExecuteCommand(taskparameters, robotname=robotname, toolname=toolname, usewebapi=usewebapi, timeout=timeout)

    def ResetCacheTemplates(self, usewebapi=False, timeout=1, fireandforget=False, **kwargs):
        """resets any cached templates
        """
        taskparameters = {
            'command': 'ResetCacheTemplates',
        }
        taskparameters.update(kwargs)
        return self.ExecuteCommand(taskparameters, usewebapi=usewebapi, timeout=timeout, fireandforget=fireandforget)

    def SetRobotBridgeExternalIOPublishing(self, enable, usewebapi=False, timeout=1, **kwargs):
        """enables publishing collision data to the robotbridge
        """
        taskparameters = {
            'command': 'SetRobotBridgeExternalIOPublishing',
            'enable': bool(enable)
        }
        taskparameters.update(kwargs)
        return self.ExecuteCommand(taskparameters, usewebapi=usewebapi, timeout=timeout)

    def SetIgnoreObjectsFromUpdateWithPrefix(self, prefixes, usewebapi=False, timeout=1, fireandforget=False, **kwargs):
        """enables publishing collision data to the robotbridge
        """
        taskparameters = {
            'command': 'SetIgnoreObjectsFromUpdateWithPrefix',
            'prefixes': prefixes
        }
        taskparameters.update(kwargs)
        return self.ExecuteCommand(taskparameters, usewebapi=usewebapi, timeout=timeout, fireandforget=fireandforget)

    def RestoreSceneInitialState(self, usewebapi=None, timeout=1, **kwargs):
        """restore scene to the state on filesystem
        """
        taskparameters = {
            'command': 'RestoreSceneInitialState',
        }
        taskparameters.update(kwargs)
        return self.ExecuteCommand(taskparameters, usewebapi=usewebapi, timeout=timeout)

    #
    # Motor test related.
    #

    def RunMotorControlTuningFrequencyTest(self, jointName, amplitude, freqMin, freqMax, timeout=10, usewebapi=False, **kwargs):
        """runs frequency test on specified joint and returns result
        """
        taskparameters = {
            'command': 'RunMotorControlTuningFrequencyTest',
            'jointName': jointName,
            'freqMin': freqMin,
            'freqMax': freqMax,
            'amplitude': amplitude,
        }
        taskparameters.update(kwargs)
        return self.ExecuteCommand(taskparameters, usewebapi=usewebapi, timeout=timeout)

    def RunMotorControlTuningStepTest(self, jointName, amplitude, timeout=10, usewebapi=False, **kwargs):
        """runs step response test on specified joint and returns result
        """
        taskparameters = {
            'command': 'RunMotorControlTuningStepTest',
            'jointName': jointName,
            'amplitude': amplitude
        }
        taskparameters.update(kwargs)
        log.warn('sending taskparameters=%r', taskparameters)
        return self.ExecuteCommand(taskparameters, usewebapi=usewebapi, timeout=timeout)

    def RunMotorControlTuningMaximulLengthSequence(self, jointName, amplitude, timeout=10, usewebapi=False, **kwargs):
        """runs maximum length sequence test on specified joint and returns result
        """
        taskparameters = {
            'command': 'RunMotorControlTuningMaximulLengthSequence',
            'jointName': jointName,
            'amplitude': amplitude
        }
        taskparameters.update(kwargs)
        return self.ExecuteCommand(taskparameters, usewebapi=usewebapi, timeout=timeout)

<<<<<<< HEAD
    def RunDynamicsIdentificationTest(self, timeout, usewebapi=False, **kwargs):
        taskparameters = dict()
        taskparameters['command'] = 'RunDynamicsIdentificationTest'
        taskparameters.update(kwargs)
        return self.ExecuteCommand(taskparameters, usewebapi=usewebapi, timeout=timeout)
    
    def GetTimeToRunDynamicsIdentificationTest(self, usewebapi=False, timeout=10, **kwargs):
        taskparameters = dict()
        taskparameters['command'] = 'GetTimeToRunDynamicsIdentificationTest'
        taskparameters.update(kwargs)
        return self.ExecuteCommand(taskparameters, usewebapi=usewebapi, timeout=timeout)

    def GetInertiaChildJointStartValues(self, usewebapi=False, timeout=10, **kwargs):
        taskparameters = dict()
        taskparameters['command'] = 'GetInertiaChildJointStartValues'
        taskparameters.update(kwargs)
        return self.ExecuteCommand(taskparameters, usewebapi=usewebapi, timeout=timeout)

    def CalculateTestRangeFromCollision(self, usewebapi=False, timeout=10, **kwargs):
        taskparameters = dict()
        taskparameters['command'] = 'CalculateTestRangeFromCollision'
        taskparameters.update(kwargs)
        return self.ExecuteCommand(taskparameters, usewebapi=usewebapi, timeout=timeout)

    # def RunDynamicsIdentificationInertiaTest(self):
    #     # TODO
    #     pass

    # def RunDynamicsIdentificationCenterOfMassTest(self):
    #     # TODO
    #     pass

=======
>>>>>>> c7be4766
    def GetMotorControlParameterSchema(self, usewebapi=False, timeout=10, **kwargs):
        """Gets motor control parameter schema
        """
        taskparameters = {
            'command': 'GetMotorControlParameterSchema',
        }
        taskparameters.update(kwargs)
        return self.ExecuteCommand(taskparameters, usewebapi=usewebapi, timeout=timeout)

    def GetMotorControlParameter(self, jointName, parameterName, usewebapi=False, timeout=10, **kwargs):
        """Gets motor control parameters as name-value dict
        """
        taskparameters = {
            'command': 'GetMotorControlParameter',
            'jointName': jointName,
<<<<<<< HEAD
            'parameterName': parameterName
=======
            'parameterName': parameterName,
>>>>>>> c7be4766
        }
        taskparameters.update(kwargs)
        return self.ExecuteCommand(taskparameters, usewebapi=usewebapi, timeout=timeout)

    def GetMotorControlParameters(self, usewebapi=False, timeout=10, **kwargs):
        """Gets cached motor control parameters as name-value dict
        """
        taskparameters = {
            'command': 'GetMotorControlParameters'
        }
        taskparameters.update(kwargs)
        return self.ExecuteCommand(taskparameters, usewebapi=usewebapi, timeout=timeout)

    def SetMotorControlParameter(self, jointName, parameterName, parameterValue, timeout=10, usewebapi=False, **kwargs):
        """Sets motor control parameter
        """
        taskparameters = {
            'command': 'SetMotorControlParameter',
            'jointName': jointName,
            'parameterName': parameterName,
            'parameterValue': parameterValue
        }
        taskparameters.update(kwargs)
        return self.ExecuteCommand(taskparameters, usewebapi=usewebapi, timeout=timeout)

    def IsProfilingRunning(self, timeout=10, usewebapi=False):
        """Queries if profiling is running on planning
        """
        return self.ExecuteCommand({ 'command': 'IsProfilingRunning' }, usewebapi=usewebapi, timeout=timeout)

    def StartProfiling(self, timeout=10, usewebapi=False, clocktype='cpu'):
        """Start profiling planning 
        """
        return self.ExecuteCommand({ 'command': 'StartProfiling', 'clocktype':clocktype }, usewebapi=usewebapi, timeout=timeout)

    def StopProfiling(self, timeout=10, usewebapi=False):
        """Stop profiling planning 
        """
        return self.ExecuteCommand({ 'command': 'StopProfiling' }, usewebapi=usewebapi, timeout=timeout)
<|MERGE_RESOLUTION|>--- conflicted
+++ resolved
@@ -209,22 +209,6 @@
         taskparameters.update(kwargs)
         return self.ExecuteCommand(taskparameters, robotspeed=robotspeed, robotaccelmult=robotaccelmult, envclearance=envclearance, toolname=toolname, timeout=timeout)
 
-<<<<<<< HEAD
-    def MoveToolLinear(self, goaltype, goals, toolname=None, robotspeed=None, robotaccelmult=None, timeout=10, **kwargs):
-        """Computes the inverse kinematics and moves the manipulator to any one of the goals specified.
-        :param goaltype: type of the goal, e.g. translationdirection5d
-        :param goals: flat list of goals, e.g. two 5d ik goals: [380,450,50,0,0,1, 380,450,50,0,0,-1]
-        :param toolname: name of the manipulator, default is self.toolname
-        """
-        taskparameters = {'command': 'MoveToolLinear',
-                          'goaltype': goaltype,
-                          'goals': goals,
-                          }
-        taskparameters.update(kwargs)
-        return self.ExecuteCommand(taskparameters, robotspeed=robotspeed, robotaccelmult=robotaccelmult, toolname=toolname, timeout=timeout)
-    
-=======
->>>>>>> c7be4766
     def UpdateObjects(self, envstate, targetname=None, state=None, unit="mm", timeout=10, **kwargs):
         """updates objects in the scene with the envstate
         :param envstate: a list of dictionaries for each instance object in world frame. quaternion is specified in w,x,y,z order. e.g. [{'name': 'target_0', 'translation_': [1,2,3], 'quat_': [1,0,0,0], 'object_uri':'mujin:/asdfas.mujin.dae'}, {'name': 'target_1', 'translation_': [2,2,3], 'quat_': [1,0,0,0]}]
@@ -761,7 +745,6 @@
         taskparameters.update(kwargs)
         return self.ExecuteCommand(taskparameters, usewebapi=usewebapi, timeout=timeout)
 
-<<<<<<< HEAD
     def RunDynamicsIdentificationTest(self, timeout, usewebapi=False, **kwargs):
         taskparameters = dict()
         taskparameters['command'] = 'RunDynamicsIdentificationTest'
@@ -794,8 +777,6 @@
     #     # TODO
     #     pass
 
-=======
->>>>>>> c7be4766
     def GetMotorControlParameterSchema(self, usewebapi=False, timeout=10, **kwargs):
         """Gets motor control parameter schema
         """
@@ -811,11 +792,7 @@
         taskparameters = {
             'command': 'GetMotorControlParameter',
             'jointName': jointName,
-<<<<<<< HEAD
-            'parameterName': parameterName
-=======
             'parameterName': parameterName,
->>>>>>> c7be4766
         }
         taskparameters.update(kwargs)
         return self.ExecuteCommand(taskparameters, usewebapi=usewebapi, timeout=timeout)
