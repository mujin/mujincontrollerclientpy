# -*- coding: utf-8 -*-
# Copyright (C) 2012-2015 MUJIN Inc

from . import json
from . import planningclient

import logging
log = logging.getLogger(__name__)

class RealtimeRobotControllerClient(planningclient.PlanningControllerClient):
    """Mujin controller client for realtimerobot task"""
    _robotname = None  # Optional name of the robot selected
    _robotspeed = None  # Speed of the robot, e.g. 0.4
    _robotaccelmult = None  # Current robot accel mult
    _envclearance = None  # Environment clearance in millimeters, e.g. 20
    _robotBridgeConnectionInfo = None  # dict holding the connection info for the robot bridge.
    
    def __init__(self, robotname, robotspeed=None, robotaccelmult=None, envclearance=10.0, robotBridgeConnectionInfo=None, **kwargs):
        """
        Args:
            robotname (str): Name of the robot selected. Optional (can be empty)
            robotspeed (str, optional): Speed of the robot, e.g. 0.4.
            robotaccelmult (str, optional): Current robot acceleration multiplication.
            envclearance (str): Environment clearance in millimeter, e.g. 20
            robotBridgeConnectionInfo (str, optional): dict holding the connection info for the robot bridge.
        """
        super(RealtimeRobotControllerClient, self).__init__(**kwargs)
        self._robotname = robotname
        self._robotspeed = robotspeed
        self._robotaccelmult = robotaccelmult
        self._envclearance = envclearance
        self._robotBridgeConnectionInfo = robotBridgeConnectionInfo

    def GetRobotConnectionInfo(self):
        """ """
        return self._robotBridgeConnectionInfo
    
    def SetRobotConnectionInfo(self, robotBridgeConnectionInfo):
        """

        Args:
            robotBridgeConnectionInfo:
        """
        self._robotBridgeConnectionInfo = robotBridgeConnectionInfo
    
    def GetRobotName(self):
        """ """
        return self._robotname

    def SetRobotName(self, robotname):
        """

        Args:
            robotname (str):
        """
        self._robotname = robotname

    def SetRobotSpeed(self, robotspeed):
        """

        Args:
            robotspeed:
        """
        self._robotspeed = robotspeed

    def SetRobotAccelMult(self, robotaccelmult):
        """

        Args:
            robotaccelmult:
        """
        self._robotaccelmult = robotaccelmult

    def ExecuteCommand(self, taskparameters, robotname=None, toolname=None, robotspeed=None, robotaccelmult=None, envclearance=None, usewebapi=None, timeout=10, fireandforget=False, respawnopts=None):
        """Wrapper to ExecuteCommand with robot info specified in taskparameters.

        Executes a command in the task.

        Args:
            taskparameters (dict): Specifies the arguments of the task/command being called.
            robotname (str, optional): Name of the robot
            robotaccelmult (float, optional):
            envclearance (float, optional):
            respawnopts (optional):
            toolname (str, optional): Name of the manipulator. Default: self.toolname
            timeout (float, optional):  (Default: 10)
            fireandforget (bool, optional):  (Default: False)
            usewebapi (bool, optional): If True, send command through Web API. Otherwise, through ZMQ.
            robotspeed (float, optional):

        Returns:
            dict: Contains:
                - robottype (str): robot type
                - currentjointvalues (list[float]): current joint values, vector length = DOF
                - elapsedtime (float): elapsed time in seconds
                - numpoints (int): the number of points
                - error (dict): optional error info
                - desc (str): error message
                - type (str): error type
                    - errorcode (str): error code
        """
        if robotname is None:
            robotname = self._robotname
        
        # caller wants to use a different tool
        if toolname is not None:
            # set at the first level
            taskparameters['toolname'] = toolname
        
        if robotname is not None:
            taskparameters['robotname'] = robotname
        
        if 'robotspeed' not in taskparameters:
            if robotspeed is None:
                robotspeed = self._robotspeed
            if robotspeed is not None:
                taskparameters['robotspeed'] = robotspeed

        if 'robotaccelmult' not in taskparameters:
            if robotaccelmult is None:
                robotaccelmult = self._robotaccelmult
            if robotaccelmult is not None:
                taskparameters['robotaccelmult'] = robotaccelmult
        
        if self._robotBridgeConnectionInfo is not None:
            taskparameters['robotBridgeConnectionInfo'] = self._robotBridgeConnectionInfo
        
        if 'envclearance' not in taskparameters or taskparameters['envclearance'] is None:
            if envclearance is None:
                envclearance = self._envclearance
            if envclearance is not None:
                taskparameters['envclearance'] = envclearance

        return super(RealtimeRobotControllerClient, self).ExecuteCommand(taskparameters, usewebapi=usewebapi, timeout=timeout, fireandforget=fireandforget, respawnopts=respawnopts)

    def ExecuteTrajectory(self, trajectoryxml, robotspeed=None, timeout=10, **kwargs):
        """Executes a trajectory on the robot from a serialized Mujin Trajectory XML file.

        Args:
            trajectoryxml:
            robotspeed (float, optional):
            timeout (float, optional):  (Default: 10)
        """
        taskparameters = {'command': 'ExecuteTrajectory',
                          'trajectory': trajectoryxml,
                          }
        taskparameters.update(kwargs)
        return self.ExecuteCommand(taskparameters, robotspeed=robotspeed, timeout=timeout)

    def GetJointValues(self, timeout=10, **kwargs):
        """Gets the current robot joint values

        Args:
            timeout (float, optional):  (Default: 10)
        
        Returns:
            dict: Current joint values in a json dictionary with currentjointvalues: [0,0,0,0,0,0]
        """
        taskparameters = {'command': 'GetJointValues'}
        taskparameters.update(kwargs)
        return self.ExecuteCommand(taskparameters, timeout=timeout)

    def MoveToolLinear(self, goaltype, goals, toolname=None, timeout=10, robotspeed=None, **kwargs):
        """Moves the tool linear

        Args:
            goaltype (str): Type of the goal, e.g. translationdirection5d
            goals (list[float]): Flat list of goals, e.g. two 5D ik goals: [380,450,50,0,0,1, 380,450,50,0,0,-1]
            toolname (str, optional): Name of the manipulator. Default: self.toolname
            timeout (float, optional):  (Default: 10)
            robotspeed (float, optional):
            workmaxdeviationangle (float): How much the tool tip can rotationally deviate from the linear path. In deg.
            workspeed (float): [anglespeed, transspeed] in deg/s and mm/s
            workaccel (float): [angleaccel, transaccel] in deg/s^2 and mm/s^2
            worksteplength (float): Discretization for planning MoveHandStraight, in seconds.
            plannername (str):
            numspeedcandidates (int): If speed/accel are not specified, the number of candiates to consider
            workignorefirstcollisionee (float): time, necessary in case initial is in collision, has to be multiples of step length?
            workignorelastcollisionee (float): time, necessary in case goal is in collision, has to be multiples of step length?
            workignorefirstcollision (float):
        """
        taskparameters = {'command': 'MoveToolLinear',
                          'goaltype': goaltype,
                          'goals': goals,
                          }
        taskparameters.update(kwargs)
        return self.ExecuteCommand(taskparameters, robotspeed=robotspeed, toolname=toolname, timeout=timeout)

    def MoveToHandPosition(self, goaltype, goals, toolname=None, envclearance=None, closegripper=0, robotspeed=None, robotaccelmult=None, timeout=10, **kwargs):
        """Computes the inverse kinematics and moves the manipulator to any one of the goals specified.

        Args:
            goaltype (str): Type of the goal, e.g. translationdirection5d
            goals (list[float]): Flat list of goals, e.g. two 5d ik goals: [380,450,50,0,0,1, 380,450,50,0,0,-1]
            toolname (str, optional): Name of the manipulator. Default: self.toolname
            envclearance (float): Clearance in millimeter. Default: self.envclearances
            closegripper: Whether to close gripper once the goal is reached. Default: 0
            robotspeed (float, optional):
            robotaccelmult (float, optional):
            timeout (float, optional):  (Default: 10)
        """
        taskparameters = {'command': 'MoveToHandPosition',
                          'goaltype': goaltype,
                          'goals': goals,
                          'closegripper': closegripper,
                          }
        taskparameters.update(kwargs)
        return self.ExecuteCommand(taskparameters, robotspeed=robotspeed, robotaccelmult=robotaccelmult, envclearance=envclearance, toolname=toolname, timeout=timeout)
    
    def UpdateObjects(self, envstate, targetname=None, state=None, unit="mm", timeout=10, **kwargs):
        """Updates objects in the scene with the envstate

        Args:
            envstate: A list of dictionaries for each instance object in world frame. Quaternion is specified in w,x,y,z order. e.g. [{'name': 'target_0', 'translation_': [1,2,3], 'quat_': [1,0,0,0], 'object_uri':'mujin:/asdfas.mujin.dae'}, {'name': 'target_1', 'translation_': [2,2,3], 'quat_': [1,0,0,0]}]
            targetname (optional):
            state (optional):
            unit (str, optional): Unit of envstate. Default: mm
            timeout (float, optional):  (Default: 10)
        """
        taskparameters = {'command': 'UpdateObjects',
                          'envstate': envstate,
                          'unit': unit,
                          }
        if targetname is not None:
            taskparameters['object_uri'] = u'mujin:/%s.mujin.dae' % (targetname)
        taskparameters.update(kwargs)
        if state is not None:
            taskparameters['state'] = json.dumps(state)
        return self.ExecuteCommand(taskparameters, timeout=timeout)
    
    def Grab(self, targetname, toolname=None, timeout=10, **kwargs):
        """Grabs an object with tool

        Args:
            targetname (str): Name of the object
            toolname (str, optional): Name of the manipulator. Default: self.toolname
            timeout (float, optional):  (Default: 10)
        """
        taskparameters = {'command': 'Grab',
                          'targetname': targetname,
                          }
        taskparameters.update(kwargs)
        return self.ExecuteCommand(taskparameters, toolname=toolname, timeout=timeout)

    def Release(self, targetname, timeout=10, **kwargs):
        """Releases a grabbed object.

        Args:
            targetname (str): Name of the object
            timeout (float, optional):  (Default: 10)
        """
        taskparameters = {'command': 'Release',
                          'targetname': targetname,
                          }
        taskparameters.update(kwargs)
        return self.ExecuteCommand(taskparameters, timeout=timeout)

    def GetGrabbed(self, timeout=10, **kwargs):
        """Gets the names of the objects currently grabbed

        Args:
            timeout (float, optional):  (Default: 10)

        Returns:
            dict: Names of the grabbed object in a JSON dictionary, e.g. {'names': ['target_0']}
        """
        taskparameters = {'command': 'GetGrabbed',
                          }
        taskparameters.update(kwargs)
        return self.ExecuteCommand(taskparameters, timeout=timeout)

    def GetTransform(self, targetname, connectedBodyName='', linkName='', geometryName='', geometryPk='', unit='mm', timeout=10, **kwargs):
        """Gets the transform of an object

        Args:
            targetname (str): OpenRave kinbody name
            connectedBodyName (str, optional): OpenRave connected body name
            linkName (str, optional): OpenRave link name
            geometryName (str, optional): OpenRave geometry id name
            geometryPk (str, optional): OpenRave geometry primary key (pk)
            unit (str, optional): Unit of the result translation (Default: 'mm')
            timeout (float, optional):  (Default: 10)

        Returns:
            dict: Transform of the object in a json dictionary, e.g. {'translation': [100,200,300], 'rotationmat': [[1,0,0],[0,1,0],[0,0,1]], 'quaternion': [1,0,0,0]}
        """

        taskparameters = {'command': 'GetTransform',
                          'targetname': targetname,
                          'connectedBodyName': connectedBodyName,
                          'linkName': linkName,
                          'geometryName': geometryName,
                          'geometryPk': geometryPk,
                          'unit': unit,
                          }
        taskparameters.update(kwargs)
        return self.ExecuteCommand(taskparameters, timeout=timeout)

    def SetTransform(self, targetname, translation, unit='mm', rotationmat=None, quaternion=None, timeout=10, **kwargs):
        """Sets the transform of an object

        Args:
            targetname (str): Name of the object
            translation (list[float]): List of x,y,z value of the object in millimeters
            unit (str, optional): Unit of translation (Default: 'mm')
            rotationmat (list[float], optional): List specifying the rotation matrix in row major format, e.g. [1,0,0,0,1,0,0,0,1]
            quaternion (list[float], optional): List specifying the quaternion in w,x,y,z format, e.g. [1,0,0,0]
            timeout (float, optional):  (Default: 10)
        """
        taskparameters = {'command': 'SetTransform',
                          'targetname': targetname,
                          'unit': unit,
                          'translation': translation,
                          }
        taskparameters.update(kwargs)
        if rotationmat is not None:
            taskparameters['rotationmat'] = rotationmat
        if quaternion is not None:
            taskparameters['quaternion'] = quaternion
        if rotationmat is None and quaternion is None:
            taskparameters['quaternion'] = [1, 0, 0, 0]
            log.warn('no rotation is specified, using identity quaternion')
        return self.ExecuteCommand(taskparameters, timeout=timeout)

    def GetOBB(self, targetname, unit='mm', timeout=10, **kwargs):
        """Get the oriented bounding box (OBB) of object.

        Args:
            targetname (str): Name of the object
            unit (str, optional): Unit of the OBB. Default: mm
            timeout (float, optional):  (Default: 10)
            linkname (str, optional): Name of link to use for AABB. If not specified, uses entire target.

        Returns:
            dict: A dict describing the OBB of the object with keys: extents, boxLocalTranslation, originalBodyTranslation, quaternion, rotationmat, translation
        """
        taskparameters = {'command': 'GetOBB',
                          'targetname': targetname,
                          'unit': unit,
                          }
        taskparameters.update(kwargs)
        return self.ExecuteCommand(taskparameters, timeout=timeout)
    
    def GetInnerEmptyRegionOBB(self, targetname, linkname=None, unit='mm', timeout=10, **kwargs):
        """Get the inner empty oriented bounding box (OBB) of a container.

        Args:
            targetname (str): Name of the object
            linkname (str, optional): Can target a specific link
            unit (str, optional): Unit of the OBB. Default: mm
            timeout (float, optional):  (Default: 10)

        Returns:
            dict: A dict describing the OBB of the object with keys: extents, boxLocalTranslation, originalBodyTranslation, quaternion, rotationmat, translation
        """
        taskparameters = {'command': 'GetInnerEmptyRegionOBB',
                          'targetname': targetname,
                          'unit': unit,
                          }
        if linkname is not None:
            taskparameters['linkname'] = linkname
        taskparameters.update(kwargs)
        return self.ExecuteCommand(taskparameters, timeout=timeout)
    
    def GetInstObjectAndSensorInfo(self, instobjectnames=None, sensornames=None, unit='mm', timeout=10, **kwargs):
        """Returns information about the inst objects and sensors that are a part of those inst objects.

        Args:
            instobjectnames (list[str], optional):
            sensornames (list[str], optional):
            unit (str, optional):  (Default: 'mm')
            timeout (float, optional):  (Default: 10)
        """
        taskparameters = {'command': 'GetInstObjectAndSensorInfo', 'unit':unit}
        if instobjectnames is not None:
            taskparameters['instobjectnames'] = instobjectnames
        if sensornames is not None:
            taskparameters['sensornames'] = sensornames
        taskparameters.update(kwargs)
        return self.ExecuteCommand(taskparameters, timeout=timeout)
    
    def GetInstObjectInfoFromURI(self, instobjecturi=None, unit='mm', timeout=10, **kwargs):
        """Opens a URI and returns info about the internal/external and geometry info from it.

        Args:
            instobjecturi (str, optional):
            unit (str, optional):  (Default: 'mm')
            timeout (float, optional):  (Default: 10)
        """
        taskparameters = {'command': 'GetInstObjectInfoFromURI', 'unit':unit}
        if instobjecturi is not None:
            taskparameters['objecturi'] = instobjecturi
        taskparameters.update(kwargs)
        return self.ExecuteCommand(taskparameters, timeout=timeout)
    
    def GetAABB(self, targetname, unit='mm', timeout=10, **kwargs):
        """Gets the axis-aligned bounding box (AABB) of an object.

        Args:
            targetname (str): Name of the object
            unit (str, optional): Unit of the AABB. (Default: mm)
            timeout (float, optional):  (Default: 10)
            linkname (str, optional): Name of link to use for AABB. If not specified, uses entire target

        Returns:
            dict: AABB of the object, e.g. {'pos': [1000,400,100], 'extents': [100,200,50]}
        """
        taskparameters = {'command': 'GetAABB',
                          'targetname': targetname,
                          'unit': unit,
                          }
        taskparameters.update(kwargs)
        return self.ExecuteCommand(taskparameters, timeout=timeout)
    
    def SetLocationTracking(self, timeout=10, usewebapi=None, fireandforget=False, **kwargs):
        """Resets the tracking of specific containers

        Args:
            timeout (float, optional):  (Default: 10)
            usewebapi (bool, optional): If True, send command through Web API. Otherwise, through ZMQ.
            fireandforget (bool, optional):  (Default: False)
            cycleIndex: The cycle index to track the locations for
            locationReplaceInfos: A dict that should have the keys: name, containerDynamicProperties, rejectContainerIds, uri, pose, cycleIndex
            removeLocationNames:
            doRemoveOnlyDynamic:
        """
        taskparameters = {'command': 'SetLocationTracking'}
        taskparameters.update(kwargs)
        return self.ExecuteCommand(taskparameters, timeout=timeout, usewebapi=usewebapi, fireandforget=fireandforget)
    
    def ResetLocationTracking(self, timeout=10, usewebapi=None, fireandforget=False, **kwargs):
        """Resets tracking updates for locations

        Args:
            timeout (float, optional):  (Default: 10)
            usewebapi (bool, optional): If True, send command through Web API. Otherwise, through ZMQ.
            fireandforget (bool, optional):  (Default: False)
            resetAllLocations (bool): If True, then will reset all the locations
            resetLocationName (str): Resets only the location with matching name
            resetLocationNames (list[str]): Resets only locations with matching name
            checkIdAndResetLocationName: (locationName, containerId) - only reset the location if the container id matches

        Returns:
            clearedLocationNames
        """
        taskparameters = {'command': 'ResetLocationTracking' }
        taskparameters.update(kwargs)
        return self.ExecuteCommand(taskparameters, timeout=timeout, usewebapi=usewebapi, fireandforget=fireandforget)['clearedLocationNames']
    
    def GetLocationTrackingInfos(self, timeout=10, usewebapi=None, fireandforget=False, **kwargs):
        """Gets the active tracked locations

        Args:
            fireandforget (bool, optional):  (Default: False)
            usewebapi (bool, optional): If True, send command through Web API. Otherwise, through ZMQ.
            timeout (float, optional):  (Default: 10)
        
        Returns:
            dict: activeLocationTrackingInfos
        """
        taskparameters = {'command': 'GetLocationTrackingInfos' }
        taskparameters.update(kwargs)
        return self.ExecuteCommand(taskparameters, timeout=timeout, usewebapi=usewebapi, fireandforget=fireandforget)['activeLocationTrackingInfos']
    
    def UpdateLocationContainerIdType(self, locationName, containerName, containerId, containerType, trackingCycleIndex=None, timeout=10, usewebapi=None, fireandforget=False, **kwargs):
        """Resets the tracking of specific containers

        Args:
            locationName (str):
            containerName (str):
            containerId (str):
            containerType (str):
            trackingCycleIndex (optional): if specified then cycle with same cycleIndex will update location tracking in the same call
            timeout (float, optional):  (Default: 10)
            usewebapi (bool, optional): If True, send command through Web API. Otherwise, through ZMQ.
            fireandforget (bool, optional):  (Default: False)
        """
        taskparameters = {
            'command': 'UpdateLocationContainerIdType',
            'locationName': locationName,
            'containerName': containerName,
            'containerId': containerId,
            'containerType': containerType,
        }
        if trackingCycleIndex is not None:
            taskparameters['trackingCycleIndex'] = trackingCycleIndex
        taskparameters.update(kwargs)
        return self.ExecuteCommand(taskparameters, timeout=timeout, usewebapi=usewebapi, fireandforget=fireandforget)
    
    def ResetLocationTrackingContainerId(self, locationName, checkContainerId, timeout=10, usewebapi=None, fireandforget=False, **kwargs):
        """Resets the containerId of self._activeLocationTrackingInfos if it matches checkContainerId.

        Args:
            locationName (str):
            checkContainerId: if checkContainerId is specified and not empty and it matches the current containerId of the tracking location, then reset the current tracking location
            timeout (float, optional):  (Default: 10)
            usewebapi (bool, optional): If True, send command through Web API. Otherwise, through ZMQ.
            fireandforget (bool, optional):  (Default: False)
        """
        taskparameters = {
            'command': 'ResetLocationTrackingContainerId',
            'locationName': locationName,
            'checkContainerId': checkContainerId,
        }
        taskparameters.update(kwargs)
        return self.ExecuteCommand(taskparameters, timeout=timeout, usewebapi=usewebapi, fireandforget=fireandforget)
    
    def RemoveObjectsWithPrefix(self, prefix=None, removeNamePrefixes=None, timeout=10, usewebapi=None, fireandforget=False, removeLocationNames=None, **kwargs):
        """Removes objects with prefix.

        Args:
            prefix (str, optional):
            removeNamePrefixes (list[str], optional): Names of prefixes to match with when removing items
            timeout (float, optional):  (Default: 10)
            usewebapi (bool, optional): If True, send command through Web API. Otherwise, through ZMQ.
            fireandforget (bool, optional):  (Default: False)
            removeLocationNames (list[str], optional):
            doRemoveOnlyDynamic (bool): If True, then remove objects that were added through dynamic means like UpdateObjects/UpdateEnvironmentState

        Returns:
            dict: With key 'removedBodyNames' for the removed object names
        """
        taskparameters = {'command': 'RemoveObjectsWithPrefix',
                          }
        taskparameters.update(kwargs)
        if prefix is not None:
            log.warn('prefix is deprecated')
            taskparameters['prefix'] = prefix
        if removeNamePrefixes is not None:
            taskparameters['removeNamePrefixes'] = removeNamePrefixes
        if removeLocationNames is not None:
            taskparameters['removeLocationNames'] = removeLocationNames
        return self.ExecuteCommand(taskparameters, timeout=timeout, usewebapi=usewebapi, fireandforget=fireandforget)
    
    def GetTrajectoryLog(self, timeout=10, **kwargs):
        """Gets the recent trajectories executed on the binpicking server. The internal server keeps trajectories around for 10 minutes before clearing them.

        Args:
            timeout (float, optional):  (Default: 10)
            startindex (int): Start of the trajectory to get. If negative, will start counting from the end. For example, -1 is the last element, -2 is the 
            num (int): Number of trajectories from startindex to return. If 0 will return all the trajectories starting from startindex
            includejointvalues (bool): If True, will include timedjointvalues. If False, will just give back the trajectories. (Default: False)

        Returns:
            dict: With structure:
                total: 10
                trajectories: [
                {
                "timestarted": 12345215
                "name": "movingtodest",
                "numpoints": 100,
                "duration": 0.8,
                "timedjointvalues": [0, 0, 0, .....]
                },
                { ... }
                ]
                
                Where timedjointvalues is a list joint values and the trajectory time. For a 3DOF robot sampled at 0.008s, this is
                [J1, J2, J3, 0, J1, J2, J3, 0.008, J1, J2, J3, 0.016, ...]
        """
        taskparameters = {'command': 'GetTrajectoryLog',
                          }
        taskparameters.update(kwargs)
        return self.ExecuteCommand(taskparameters, timeout=timeout)

    def ChuckGripper(self, robotname=None, grippername=None, timeout=10, usewebapi=None, **kwargs):
        """Chucks the manipulator

        Args:
            robotname (str, optional): Name of the robot
            grippername (str, optional): Name of the gripper
            timeout (float, optional):  (Default: 10)
            usewebapi (bool, optional): If True, send command through Web API. Otherwise, through ZMQ.
        """
        taskparameters = {'command': 'ChuckGripper', 'grippername':grippername}
        taskparameters.update(kwargs)
        return self.ExecuteCommand(taskparameters, robotname=robotname, timeout=timeout, usewebapi=usewebapi)

    def UnchuckGripper(self, robotname=None, grippername=None, timeout=10, usewebapi=None, **kwargs):
        """Unchucks the manipulator and releases the target

        Args:
            robotname (str, optional): Name of the robot
            grippername (str, optional): Name of the gripper
            timeout (float, optional):  (Default: 10)
            usewebapi (bool, optional): If True, send command through Web API. Otherwise, through ZMQ.
            targetname (str): Name of the target
        """
        taskparameters = {'command': 'UnchuckGripper', 'grippername':grippername}
        taskparameters.update(kwargs)
        return self.ExecuteCommand(taskparameters, robotname=robotname, timeout=timeout, usewebapi=usewebapi)

    def CalibrateGripper(self, robotname=None, grippername=None, timeout=10, usewebapi=None, fireandforget=False, **kwargs):
        """Goes through the gripper calibration procedure

        Args:
            robotname (str, optional): Name of the robot
            grippername (str, optional): Name of the gripper
            timeout (float, optional):  (Default: 10)
            usewebapi (bool, optional): If True, send command through Web API. Otherwise, through ZMQ.
            fireandforget (bool, optional):  (Default: False)
        """
        taskparameters = {'command': 'CalibrateGripper', 'grippername':grippername}
        taskparameters.update(kwargs)
        return self.ExecuteCommand(taskparameters, robotname=robotname, timeout=timeout, usewebapi=usewebapi, fireandforget=fireandforget)

    def StopGripper(self, robotname=None, grippername=None, timeout=10, usewebapi=None, fireandforget=False, **kwargs):
        """

        Args:
            robotname (str, optional): Name of the robot
            grippername (str, optional): Name of the gripper
            timeout (float, optional):  (Default: 10)
            usewebapi (bool, optional): If True, send command through Web API. Otherwise, through ZMQ.
            fireandforget (bool, optional):  (Default: False)
        """
        taskparameters = {'command': 'StopGripper', 'grippername':grippername}
        taskparameters.update(kwargs)
        return self.ExecuteCommand(taskparameters, robotname=robotname, timeout=timeout, usewebapi=usewebapi, fireandforget=fireandforget)
    
    def MoveGripper(self, grippervalues, robotname=None, grippername=None, timeout=10, usewebapi=None, fireandforget=False, **kwargs):
        """Moves the chuck of the manipulator to a given value.

        Args:
            grippervalues (list[float]): Target value of the chuck
            robotname (str, optional): Name of the robot
            grippername (str, optional): Name of the manipulator.
            timeout (float, optional):  (Default: 10)
            usewebapi (bool, optional): If True, send command through Web API. Otherwise, through ZMQ.
            fireandforget (bool, optional):  (Default: False)
        """
        taskparameters = {
            'command': 'MoveGripper',
            'grippername':grippername,
            'grippervalues': grippervalues,
        }
        taskparameters.update(kwargs)
        return self.ExecuteCommand(taskparameters, robotname=robotname, timeout=timeout, usewebapi=usewebapi, fireandforget=fireandforget)
    
    def ExecuteRobotProgram(self, robotProgramName, robotname=None, timeout=10, usewebapi=None, fireandforget=False, **kwargs):
        """Execute a robot specific program by name

        Args:
            robotProgramName (list[str]):
            robotname (str, optional): Name of the robot
            timeout (float, optional):  (Default: 10)
            usewebapi (bool, optional): If True, send command through Web API. Otherwise, through ZMQ.
            fireandforget (bool, optional):  (Default: False)
        """
        taskparameters = {
            'command': 'ExecuteRobotProgram',
            'robotProgramName': robotProgramName,
        }
        taskparameters.update(kwargs)
        return self.ExecuteCommand(taskparameters, robotname=robotname, timeout=timeout, usewebapi=usewebapi, fireandforget=fireandforget)

    def SaveScene(self, timeout=10, **kwargs):
        """Saves the current scene to file

        Args:
            timeout (float, optional):  (Default: 10)
            filename (str): e.g. /tmp/testscene.mujin.dae, if not specified, it will be saved with an auto-generated filename
            preserveexternalrefs (bool): If True, any bodies that are currently being externally referenced from the environment will be saved as external references.
            externalref (str): If '*', then each of the objects will be saved as externally referencing their original filename. Otherwise will force saving specific bodies as external references.
            saveclone: If 1, will save the scenes for all the cloned environments
            saveReferenceUriAsHint (bool): If True, use save the reference uris as referenceUriHint so that webstack does not get confused and deletes content

        Returns:
            dict: The filename the scene is saved to, in a json dictionary, e.g. {'filename': '2013-11-01-17-10-00-UTC.dae'}
        """
        taskparameters = {'command': 'SaveScene'}
        taskparameters.update(kwargs)
        return self.ExecuteCommand(taskparameters, timeout=timeout)

    def SaveGripper(self, timeout=10, robotname=None, **kwargs):
        """Separate gripper from a robot in a scene and save it.

        Args:
            timeout (float, optional):  (Default: 10)
            robotname (str, optional): Name of robot waiting for extracting hand from.
            filename (str): File name to save on the file system. e.g. /tmp/robotgripper/mujin.dae
            manipname (str): Name of manipulator.
        """

        taskparameters = {'command': 'SaveGripper'}
        taskparameters.update(kwargs)
        return self.ExecuteCommand(taskparameters, robotname=robotname, timeout=timeout)

    def MoveJointsToJointConfigurationStates(self, jointConfigurationStates, robotname=None, robotspeed=None, robotaccelmult=None, execute=1, startJointConfigurationStates=None, envclearance=None, timeout=10, usewebapi=True, **kwargs):
        """Moves the robot to desired joint angles specified in jointStates

        Args:
            jointConfigurationStates:
            robotname (str, optional): Name of the robot
            robotspeed (float, optional): Value in (0,1] setting the percentage of robot speed to move at
            robotaccelmult (float, optional): Value in (0,1] setting the percentage of robot acceleration to move at
            execute:  (Default: 1)
            startJointConfigurationStates (optional):
            envclearance (float, optional): Environment clearance in millimeters
            timeout (float, optional):  (Default: 10)
            usewebapi (bool, optional): If True, send command through Web API. Otherwise, through ZMQ. (Default: True)
            jointStates (list): List[{'jointName':str, 'jointValue':float}]
            jointindices (list): List of corresponding joint indices, default is range(len(jointvalues))
        """
        taskparameters = {
            'command': 'MoveJointsToJointConfigurationStates',
            'goalJointConfigurationStates': jointConfigurationStates,
            'execute': execute,
        }

        if envclearance is not None:
            taskparameters['envclearance'] = envclearance

        if startJointConfigurationStates is not None:
            taskparameters['startJointConfigurationStates'] = startJointConfigurationStates

        taskparameters.update(kwargs)
        return self.ExecuteCommand(taskparameters, robotname=robotname, robotspeed=robotspeed, robotaccelmult=robotaccelmult, timeout=timeout, usewebapi=usewebapi)

    def MoveJoints(self, jointvalues, jointindices=None, robotname=None, robotspeed=None, robotaccelmult=None, execute=1, startvalues=None, envclearance=None, timeout=10, usewebapi=True, **kwargs):
        """Moves the robot to desired joint angles specified in jointvalues

        Args:
            jointvalues: List of joint values
            jointindices: List of corresponding joint indices, default is range(len(jointvalues))
            robotname (str, optional): Name of the robot
            robotspeed (float, optional): Value in (0,1] setting the percentage of robot speed to move at
            robotaccelmult (float, optional): Value in (0,1] setting the percentage of robot acceleration to move at
            execute:  (Default: 1)
            startvalues (list[float], optional):
            envclearance (float, optional): Environment clearance in millimeters
            timeout (float, optional):  (Default: 10)
            usewebapi (bool, optional): If True, send command through Web API. Otherwise, through ZMQ. (Default: True)
        """
        if jointindices is None:
            jointindices = range(len(jointvalues))
            log.warn(u'No jointindices specified. Moving joints with default jointindices: %s', jointindices)

        taskparameters = {
            'command': 'MoveJoints',
            'goaljoints': list(jointvalues),
            'jointindices': list(jointindices),
            'execute': execute,
        }
        if envclearance is not None:
            taskparameters['envclearance'] = envclearance

        if startvalues is not None:
            taskparameters['startvalues'] = list(startvalues)

        taskparameters.update(kwargs)
        return self.ExecuteCommand(taskparameters, robotname=robotname, robotspeed=robotspeed, robotaccelmult=robotaccelmult, timeout=timeout, usewebapi=usewebapi)
    
    def MoveJointsToPositionConfiguration(self, positionConfigurationName=None, positionConfigurationCandidateNames=None, robotname=None, robotspeed=None, robotaccelmult=None, execute=1, startvalues=None, envclearance=None, timeout=10, usewebapi=True, **kwargs):
        """Moves the robot to desired position configuration specified in positionConfigurationName

<<<<<<< HEAD
        :param positionConfigurationName: (optional) If specified, the name of position configuration to move to. If it does not exist, will raise an error.
        :param positionConfigurationCandidateNames: (optional) If specified, goes to the first position that is defined for the robot. If no positions exist, returns without moving the robot.
        :param robotspeed: Value in (0,1] setting the percentage of robot speed to move at
        :param robotaccelmult: Value in (0,1] setting the percentage of robot acceleration to move at
        :param envclearance: Environment clearance in millimeters
        
        :return: dictionary of keys: goalPositionName, goalConfiguration
=======
        Args:
            positionConfigurationName (str, optional): If specified, the name of position configuration to move to. If it does not exist, will raise an error.
            positionConfigurationCandidateNames (optional): If specified, goes to the first position that is defined for the robot. If no positions exist, returns without moving the robot.
            robotname (str, optional): Name of the robot
            robotspeed (float, optional): Value in (0,1] setting the percentage of robot speed to move at
            robotaccelmult (float, optional): Value in (0,1] setting the percentage of robot acceleration to move at
            execute:  (Default: 1)
            startvalues (list[float], optional):
            envclearance (float, optional): Environment clearance in millimeters
            timeout (float, optional):  (Default: 10)
            usewebapi (bool, optional): If True, send command through Web API. Otherwise, through ZMQ. (Default: True)
>>>>>>> 60ef0ab8
        """
        taskparameters = {
            'command': 'MoveJointsToPositionConfiguration',
            'execute': execute,
        }
        if positionConfigurationName:
            taskparameters['positionConfigurationName'] = positionConfigurationName
        if positionConfigurationCandidateNames:
            taskparameters['positionConfigurationCandidateNames'] = positionConfigurationCandidateNames
        if envclearance is not None:
            taskparameters['envclearance'] = envclearance
        if startvalues is not None:
            taskparameters['startvalues'] = list(startvalues)
        taskparameters.update(kwargs)
        return self.ExecuteCommand(taskparameters, robotname=robotname, robotspeed=robotspeed, robotaccelmult=robotaccelmult, timeout=timeout, usewebapi=usewebapi)
    
    def GetRobotBridgeIOVariables(self, ioname=None, ionames=None, robotname=None, timeout=10, usewebapi=None, **kwargs):
        """Returns the data of the IO in ascii hex as a string

        Args:
            ioname (str, optional): One IO name to read
            ionames (list[str], optional): A list of the IO names to read
            robotname (str, optional): Name of the robot
            timeout (float, optional):  (Default: 10)
            usewebapi (bool, optional): If True, send command through Web API. Otherwise, through ZMQ.
        """
        taskparameters = {
            'command': 'GetRobotBridgeIOVariables'
        }
        if ioname is not None and len(ioname) > 0:
            taskparameters['ioname'] = ioname
        if ionames is not None and len(ionames) > 0:
            taskparameters['ionames'] = ionames

        taskparameters.update(kwargs)
        return self.ExecuteCommand(taskparameters, robotname=robotname, timeout=timeout, usewebapi=usewebapi)
    
    def SetRobotBridgeIOVariables(self, iovalues, robotname=None, timeout=10, usewebapi=None, **kwargs):
        """

        Args:
            iovalues:
            robotname (str, optional): Name of the robot
            timeout (float, optional):  (Default: 10)
            usewebapi (bool, optional): If True, send command through Web API. Otherwise, through ZMQ.
        """
        taskparameters = {
            'command': 'SetRobotBridgeIOVariables',
            'iovalues': list(iovalues)
        }
        taskparameters.update(kwargs)
        return self.ExecuteCommand(taskparameters, robotname=robotname, timeout=timeout, usewebapi=usewebapi)
    
    def ComputeIkParamPosition(self, name, robotname=None, timeout=10, usewebapi=None, **kwargs):
        """

        Args:
            name (str):
            robotname (str, optional): Name of the robot
            timeout (float, optional):  (Default: 10)
            usewebapi (bool, optional): If True, send command through Web API. Otherwise, through ZMQ.
            limit (int): Number of solutions to return
            ikparamnames (list[str]): The ikparameter names, also contains information about the grasp like the preshape
            targetname (str): The target object name that the ikparamnames belong to
            freeincvalue (float): The discretization of the free joints of the robot when computing ik.
            filteroptionslist (list[str]): A list of filter option strings. Can be: CheckEnvCollisions, IgnoreCustomFilters, IgnoreEndEffectorCollisions, IgnoreEndEffectorEnvCollisions, IgnoreEndEffectorSelfCollisions, IgnoreJointLimits, IgnoreSelfCollisions
            filteroptions (int): OpenRAVE IkFilterOptions bitmask. By default this is 1, which means all collisions are checked
        """
        taskparameters = {
            'command': 'ComputeIkParamPosition',
            'name': name,
        }
        taskparameters.update(kwargs)
        return self.ExecuteCommand(taskparameters, robotname=robotname, timeout=timeout, usewebapi=usewebapi)

    def ComputeIKFromParameters(self, toolname=None, timeout=10, **kwargs):
        """

        Args:
            toolname (str, optional): Tool name
            timeout (float, optional): Time in seconds after which the command is assumed to have failed. (Default: 10)
            targetname (str, optional): Name of the target object
            graspsetname (str, optional): Name of the grasp set to use
            ikparamnames (list, optional): If graspset does not exist, use the ikparamnames to initialize the grasp.
            limit (float, optional): Number of solutions to return
            useSolutionIndices (bool, optional): 
            disabletarget (bool, optional): 
            unit (str, optional): The unit of the given values. (Default: mm)
            randomBoxInfo (dict, optional): info structure for maintaining grasp parameters for random box picking. Used when picking up randomized boxes (targetIsRandomBox is True), Keys are: usefaces, dictFacePriorities, boxDirAngle, toolTranslationOffsets
            freeincvalue (float, optional): The discretization of the free joints of the robot when computing ik.
            freeinc (float, optional): (deprecated) The discretization of the free joints of the robot when computing ik.
            applyapproachoffset (bool, optional): 
            inPlaneAngleDeviation (float, optional): 
            outOfPlaneAngleDeviation (float, optional): 
            searchfreeparams (bool, optional): 
            returnClosestToCurrent (bool, optional): 
            filteroptionslist (list, optional): A list of filter option strings. Can be: CheckEnvCollisions, IgnoreCustomFilters, IgnoreEndEffectorCollisions, IgnoreEndEffectorEnvCollisions, IgnoreEndEffectorSelfCollisions, IgnoreJointLimits, IgnoreSelfCollisions. Overrides filteroptions.
            filteroptions (int, optional): OpenRAVE IkFilterOptions bitmask. By default this is 1, which means all collisions are checked

        Returns:
            A dictionary of:
            - solutions: array of IK solutions (each of which is an array of DOF values), sorted by minimum travel distance and truncated to match the limit
        """
        taskparameters = {'command': 'ComputeIKFromParameters',
                          }
        taskparameters.update(kwargs)
        return self.ExecuteCommand(taskparameters, toolname=toolname, timeout=timeout)

    def ReloadModule(self, timeout=10, **kwargs):
        """

        Args:
            timeout (float, optional):  (Default: 10)
        """
        taskparameters = {'command': 'ReloadModule'}
        taskparameters.update(kwargs)
        return self.ExecuteCommand(taskparameters, timeout=timeout)

    def ShutdownRobotBridge(self, timeout=10, **kwargs):
        """

        Args:
            timeout (float, optional):  (Default: 10)
        """
        taskparameters = {'command': 'ShutdownRobotBridge'}
        taskparameters.update(kwargs)
        return self.ExecuteCommand(taskparameters, timeout=timeout)

    def GetRobotBridgeState(self, timeout=10, **kwargs):
        """

        Args:
            timeout (float, optional):  (Default: 10)
        """
        taskparameters = {'command': 'GetRobotBridgeState'}
        taskparameters.update(kwargs)
        return self.ExecuteCommand(taskparameters, timeout=timeout)

    def ClearRobotBridgeError(self, timeout=10, usewebapi=None, **kwargs):
        """

        Args:
            timeout (float, optional):  (Default: 10)
            usewebapi (bool, optional): If True, send command through Web API. Otherwise, through ZMQ.
        """
        taskparameters = {
            'command': 'ClearRobotBridgeError',
        }
        taskparameters.update(kwargs)
        return self.ExecuteCommand(taskparameters, timeout=timeout, usewebapi=usewebapi)

    def SetRobotBridgePause(self, timeout=10, **kwargs):
        """

        Args:
            timeout (float, optional):  (Default: 10)
        """
        taskparameters = {'command': 'SetRobotBridgePause'}
        taskparameters.update(kwargs)
        return self.ExecuteCommand(taskparameters, timeout=timeout)

    def SetRobotBridgeResume(self, timeout=10, **kwargs):
        """

        Args:
            timeout (float, optional):  (Default: 10)
        """
        taskparameters = {'command': 'SetRobotBridgeResume'}
        taskparameters.update(kwargs)
        return self.ExecuteCommand(taskparameters, timeout=timeout)

    #
    # jogging related
    #

    def SetJogModeVelocities(self, movejointsigns, robotname=None, toolname=None, robotspeed=None, robotaccelmult=None, canJogInCheckMode=None, usewebapi=False, timeout=1, fireandforget=False, **kwargs):
        """

        Args:
            movejointsigns:
            robotname (str, optional): Name of the robot
            toolname (str, optional): Name of the manipulator. Default: self.toolname
            robotspeed (float, optional): Value in (0,1] setting the percentage of robot speed to move at
            robotaccelmult (float, optional): Value in (0,1] setting the percentage of robot acceleration to move at
            canJogInCheckMode: if true, then allow jogging even if in check mode. By default it is false.
            usewebapi (bool, optional): If True, send command through Web API. Otherwise, through ZMQ. (Default: False)
            timeout (float, optional):  (Default: 1)
            fireandforget (bool, optional):  (Default: False)
            jogtype (str): One of 'joints', 'world', 'robot', 'tool'
            checkSelfCollisionWhileJogging:
            force:
        """
        taskparameters = {
            'command': 'SetJogModeVelocities',
            'movejointsigns': movejointsigns,
        }
        if canJogInCheckMode is not None:
            taskparameters['canJogInCheckMode'] = canJogInCheckMode
        taskparameters.update(kwargs)
        return self.ExecuteCommand(taskparameters, robotname=robotname, toolname=toolname, robotspeed=robotspeed, robotaccelmult=robotaccelmult, usewebapi=usewebapi, timeout=timeout, fireandforget=fireandforget)

    def EndJogMode(self, usewebapi=False, timeout=1, fireandforget=False, **kwargs):
        """

        Args:
            usewebapi (bool, optional):  (Default: False)
            timeout (float, optional):  (Default: 1)
            fireandforget (bool, optional):  (Default: False)
        """
        taskparameters = {
            'command': 'EndJogMode',
        }
        taskparameters.update(kwargs)
        return self.ExecuteCommand(taskparameters, usewebapi=usewebapi, timeout=timeout, fireandforget=fireandforget)

    def SetRobotBridgeServoOn(self, servoon, robotname=None, timeout=3, fireandforget=False):
        """

        Args:
            servoon (bool): If True, turns servo on.
            robotname (str, optional): Name of the robot
            timeout (float, optional):  (Default: 3)
            fireandforget (bool, optional):  (Default: False)
        """
        taskparameters = {
            'command': 'SetRobotBridgeServoOn',
            'isservoon': servoon
        }
        return self.ExecuteCommand(taskparameters, robotname=robotname, timeout=timeout, fireandforget=fireandforget)

    def SetRobotBridgeLockMode(self, islockmode, robotname=None, timeout=3, fireandforget=False):
        """

        Args:
            islockmode (bool): If True, turns on Lock Mode. During Lock Mode, all communication with the physical robot is turned off and the hardware will not move.
            robotname (str, optional): Name of the robot
            timeout (float, optional):  (Default: 3)
            fireandforget (bool, optional):  (Default: False)
        """
        taskparameters = {
            'command': 'SetRobotBridgeLockMode',
            'islockmode': islockmode
        }
        return self.ExecuteCommand(taskparameters, robotname=robotname, timeout=timeout, fireandforget=fireandforget)

    def ResetSafetyFault(self, timeout=3, fireandforget=False):
        """

        Args:
            timeout (float, optional):  (Default: 3)
            fireandforget (bool, optional):  (Default: False)
        """
        taskparameters = {
            'command': 'ResetSafetyFault',
        }
        return self.ExecuteCommand(taskparameters, timeout=timeout, fireandforget=fireandforget)

    def SetRobotBridgeControlMode(self, controlMode, timeout=3, fireandforget=False):
        """

        Args:
            controlMode (str): The control mode to use, e.g. "Manual".
            timeout (float, optional):  (Default: 3)
            fireandforget (bool, optional):  (Default: False)
        """
        taskparameters = {
            'command': 'SetRobotBridgeControlMode',
            'controlMode': controlMode
        }
        return self.ExecuteCommand(taskparameters, timeout=timeout, fireandforget=fireandforget)

    def GetDynamicObjects(self, usewebapi=False, timeout=1, **kwargs):
        """Get a list of dynamically added objects in the scene, from vision detection and physics simulation.

        Args:
            usewebapi (bool, optional): If True, send command through Web API. Otherwise, through ZMQ. (Default: False)
            timeout (float, optional):  (Default: 1)
        """
        taskparameters = {
            'command': 'GetDynamicObjects',
        }
        taskparameters.update(kwargs)
        return self.ExecuteCommand(taskparameters, usewebapi=usewebapi, timeout=timeout)

    def ComputeRobotConfigsForGraspVisualization(self, targetname, graspname, robotname=None, toolname=None, unit='mm', usewebapi=False, timeout=10, **kwargs):
        """Returns robot configs for grasp visualization

        Args:
            targetname (str):
            graspname (str):
            robotname (str, optional): Name of the robot
            toolname (str, optional): Name of the manipulator. Default: self.toolname
            unit (str, optional):  (Default: 'mm')
            usewebapi (bool, optional): If True, send command through Web API. Otherwise, through ZMQ. (Default: False)
            timeout (float, optional):  (Default: 10)
        """
        taskparameters = {
            'command': 'ComputeRobotConfigsForGraspVisualization',
            'targetname': targetname,
            'graspname': graspname
        }
        if unit is not None:
            taskparameters['unit'] = unit
        taskparameters.update(kwargs)
        return self.ExecuteCommand(taskparameters, robotname=robotname, toolname=toolname, usewebapi=usewebapi, timeout=timeout)

    def ResetCacheTemplates(self, usewebapi=False, timeout=1, fireandforget=False, **kwargs):
        """Resets any cached templates

        Args:
            usewebapi (bool, optional): If True, send command through Web API. Otherwise, through ZMQ. (Default: False)
            timeout (float, optional):  (Default: 1)
            fireandforget (bool, optional):  (Default: False)
        """
        taskparameters = {
            'command': 'ResetCacheTemplates',
        }
        taskparameters.update(kwargs)
        return self.ExecuteCommand(taskparameters, usewebapi=usewebapi, timeout=timeout, fireandforget=fireandforget)

    def SetRobotBridgeExternalIOPublishing(self, enable, usewebapi=False, timeout=2, fireandforget=False, **kwargs):
        """Enables publishing collision data to the robotbridge

        Args:
            enable:
            usewebapi (bool, optional): If True, send command through Web API. Otherwise, through ZMQ. (Default: False)
            timeout (float, optional):  (Default: 2)
            fireandforget (bool, optional):  (Default: False)
        """
        taskparameters = {
            'command': 'SetRobotBridgeExternalIOPublishing',
            'enable': bool(enable)
        }
        taskparameters.update(kwargs)
        return self.ExecuteCommand(taskparameters, usewebapi=usewebapi, timeout=timeout, fireandforget=fireandforget)
    
    def RestoreSceneInitialState(self, usewebapi=None, timeout=1, **kwargs):
        """Restore scene to the state on filesystem

        Args:
            usewebapi (bool, optional): If True, send command through Web API. Otherwise, through ZMQ.
            timeout (float, optional):  (Default: 1)
        """
        taskparameters = {
            'command': 'RestoreSceneInitialState',
        }
        taskparameters.update(kwargs)
        return self.ExecuteCommand(taskparameters, usewebapi=usewebapi, timeout=timeout)

    #
    # Motor test related.
    #

    def RunMotorControlTuningStepTest(self, jointName, amplitude, timeout=10, usewebapi=False, **kwargs):
        """runs step response test on specified joint and returns result

        Args:
            jointName (str): The name of the joint.
            amplitude (float): The amplitude.
            timeout (float, optional):  (Default: 10)
            usewebapi (bool, optional): If True, send command through Web API. Otherwise, through ZMQ. (Default: False)
        """
        taskparameters = {
            'command': 'RunMotorControlTuningStepTest',
            'jointName': jointName,
            'amplitude': amplitude,
        }
        taskparameters.update(kwargs)
        log.warn('sending taskparameters=%r', taskparameters)
        return self.ExecuteCommand(taskparameters, usewebapi=usewebapi, timeout=timeout)

    def RunMotorControlTuningMaximulLengthSequence(self, jointName, amplitude, timeout=10, usewebapi=False, **kwargs):
        """runs maximum length sequence test on specified joint and returns result

        Args:
            jointName (str): The name of the joint.
            amplitude (float): The amplitude.
            timeout (float, optional):  (Default: 10)
            usewebapi (bool, optional): If True, send command through Web API. Otherwise, through ZMQ. (Default: False)
        """
        taskparameters = {
            'command': 'RunMotorControlTuningMaximulLengthSequence',
            'jointName': jointName,
            'amplitude': amplitude,
        }
        taskparameters.update(kwargs)
        return self.ExecuteCommand(taskparameters, usewebapi=usewebapi, timeout=timeout)

    def RunMotorControlTuningDecayingChirp(self, jointName, amplitude, freqMax, timeout=120, usewebapi=False, **kwargs):
        """runs chirp test on specified joint and returns result

        Args:
            jointName (str): The name of the joint.
            amplitude (float): The amplitude.
            freqMax (float): The maximum frequency in Hz
            timeout (float, optional):  (Default: 120)
            usewebapi (bool, optional): If True, send command through Web API. Otherwise, through ZMQ. (Default: False)
        """
        taskparameters = {
            'command': 'RunMotorControlTuningDecayingChirp',
            'jointName': jointName,
            'freqMax': freqMax,
            'amplitude': amplitude,
        }
        taskparameters.update(kwargs)
        return self.ExecuteCommand(taskparameters, usewebapi=usewebapi, timeout=timeout)

    def RunMotorControlTuningGaussianImpulse(self, jointName, amplitude, timeout=20, usewebapi=False, **kwargs):
        """runs Gaussian Impulse test on specified joint and returns result

        Args:
            jointName (str): The name of the joint.
            amplitude (float): The amplitude.
            timeout (float, optional):  (Default: 20)
            usewebapi (bool, optional): If True, send command through Web API. Otherwise, through ZMQ. (Default: False)
        """
        taskparameters = {
            'command': 'RunMotorControlTuningGaussianImpulse',
            'jointName': jointName,
            'amplitude': amplitude,
        }
        taskparameters.update(kwargs)
        return self.ExecuteCommand(taskparameters, usewebapi=usewebapi, timeout=timeout)

    def RunMotorControlTuningBangBangResponse(self, jointName, amplitude, timeout=60, usewebapi=False, **kwargs):
        """runs bangbang trajectory in acceleration or jerk space and returns result

        Args:
            jointName (str): The name of the joint.
            amplitude (float): The amplitude.
            timeout (float, optional):  (Default: 60)
            usewebapi (bool, optional): If True, send command through Web API. Otherwise, through ZMQ. (Default: False)
        """
        taskparameters = {
            'command': 'RunMotorControlTuningBangBangResponse',
            'jointName': jointName,
            'amplitude': amplitude,
        }
        taskparameters.update(kwargs)
        return self.ExecuteCommand(taskparameters, usewebapi=usewebapi, timeout=timeout)

    def RunDynamicsIdentificationTest(self, timeout, usewebapi=False, **kwargs):
        """

        Args:
            timeout:
            usewebapi (bool, optional): If True, send command through Web API. Otherwise, through ZMQ. (Default: False)
        """
        taskparameters = dict()
        taskparameters['command'] = 'RunDynamicsIdentificationTest'
        taskparameters.update(kwargs)
        return self.ExecuteCommand(taskparameters, usewebapi=usewebapi, timeout=timeout)

    def GetTimeToRunDynamicsIdentificationTest(self, usewebapi=False, timeout=10, **kwargs):
        """

        Args:
            usewebapi (bool, optional): If True, send command through Web API. Otherwise, through ZMQ. (Default: False)
            timeout (float, optional):  (Default: 10)
        """
        taskparameters = dict()
        taskparameters['command'] = 'GetTimeToRunDynamicsIdentificationTest'
        taskparameters.update(kwargs)
        return self.ExecuteCommand(taskparameters, usewebapi=usewebapi, timeout=timeout)

    def GetInertiaChildJointStartValues(self, usewebapi=False, timeout=10, **kwargs):
        """

        Args:
            usewebapi (bool, optional): If True, send command through Web API. Otherwise, through ZMQ. (Default: False)
            timeout (float, optional):  (Default: 10)
        """
        taskparameters = dict()
        taskparameters['command'] = 'GetInertiaChildJointStartValues'
        taskparameters.update(kwargs)
        return self.ExecuteCommand(taskparameters, usewebapi=usewebapi, timeout=timeout)

    def CalculateTestRangeFromCollision(self, usewebapi=False, timeout=10, **kwargs):
        """

        Args:
            usewebapi (bool, optional): If True, send command through Web API. Otherwise, through ZMQ. (Default: False)
            timeout (float, optional):  (Default: 10)
        """
        taskparameters = dict()
        taskparameters['command'] = 'CalculateTestRangeFromCollision'
        taskparameters.update(kwargs)
        return self.ExecuteCommand(taskparameters, usewebapi=usewebapi, timeout=timeout)

    def GetMotorControlParameterSchema(self, usewebapi=False, timeout=10, **kwargs):
        """Gets motor control parameter schema

        Args:
            usewebapi (bool, optional): If True, send command through Web API. Otherwise, through ZMQ. (Default: False)
            timeout (float, optional):  (Default: 10)
        """
        taskparameters = {
            'command': 'GetMotorControlParameterSchema',
        }
        taskparameters.update(kwargs)
        return self.ExecuteCommand(taskparameters, usewebapi=usewebapi, timeout=timeout)

    def GetMotorControlParameter(self, jointName, parameterName, usewebapi=False, timeout=10, **kwargs):
        """Gets motor control parameters as name-value dict

        Args:
            jointName (str): The name of the joint.
            parameterName:
            usewebapi (bool, optional): If True, send command through Web API. Otherwise, through ZMQ. (Default: False)
            timeout (float, optional):  (Default: 10)
        """
        taskparameters = {
            'command': 'GetMotorControlParameter',
            'jointName': jointName,
            'parameterName': parameterName,
        }
        taskparameters.update(kwargs)
        return self.ExecuteCommand(taskparameters, usewebapi=usewebapi, timeout=timeout)

    def GetMotorControlParameters(self, usewebapi=False, timeout=10, **kwargs):
        """Gets cached motor control parameters as name-value dict

        Args:
            usewebapi (bool, optional): If True, send command through Web API. Otherwise, through ZMQ. (Default: False)
            timeout (float, optional):  (Default: 10)
        """
        taskparameters = {
            'command': 'GetMotorControlParameters',
        }
        taskparameters.update(kwargs)
        return self.ExecuteCommand(taskparameters, usewebapi=usewebapi, timeout=timeout)

    def SetMotorControlParameter(self, jointName, parameterName, parameterValue, timeout=10, usewebapi=False, **kwargs):
        """Sets motor control parameter

        Args:
            jointName (str): The name of the joint.
            parameterName:
            parameterValue:
            timeout (float, optional):  (Default: 10)
            usewebapi (bool, optional): If True, send command through Web API. Otherwise, through ZMQ. (Default: False)
        """
        taskparameters = {
            'command': 'SetMotorControlParameter',
            'jointName': jointName,
            'parameterName': parameterName,
            'parameterValue': parameterValue,
        }
        taskparameters.update(kwargs)
        return self.ExecuteCommand(taskparameters, usewebapi=usewebapi, timeout=timeout)
    
    def IsProfilingRunning(self, timeout=10, usewebapi=False):
        """Queries if profiling is running on planning

        Args:
            timeout (float, optional):  (Default: 10)
            usewebapi (bool, optional): If True, send command through Web API. Otherwise, through ZMQ. (Default: False)
        """
        return self.ExecuteCommand({'command': 'IsProfilingRunning'}, usewebapi=usewebapi, timeout=timeout)

    def StartProfiling(self, clocktype='cpu', timeout=10, usewebapi=False):
        """Start profiling planning

        Args:
            clocktype:  (Default: 'cpu')
            timeout (float, optional):  (Default: 10)
            usewebapi (bool, optional): If True, send command through Web API. Otherwise, through ZMQ. (Default: False)
        """
        return self.ExecuteCommand({'command': 'StartProfiling', 'clocktype': clocktype}, usewebapi=usewebapi, timeout=timeout)

    def StopProfiling(self, timeout=10, usewebapi=False):
        """Stop profiling planning

        Args:
            timeout (float, optional):  (Default: 10)
            usewebapi (bool, optional): If True, send command through Web API. Otherwise, through ZMQ. (Default: False)
        """
        return self.ExecuteCommand({'command': 'StopProfiling'}, usewebapi=usewebapi, timeout=timeout)
    
    def ReplaceBodies(self, bodieslist, timeout=10, **kwargs):
        """Replaces bodies in the environment with new uris

        Args:
            bodieslist:
            timeout (float, optional):  (Default: 10)
            replaceInfos (list[dict]): list of dicts with keys: name, uri, containerDynamicProperties
            testLocationName (str): If specified, will test if the container in this location matches testLocationContainerId, and only execute the replace if it matches and testLocationContainerId is not empty.
            testLocationContainerId (str): containerId used for testing logic with testLocationName
            removeNamePrefixes:
            removeLocationNames:
            doRemoveOnlyDynamic:
        """
        taskparameters = {
            'command': 'ReplaceBodies',
            'bodieslist': bodieslist, # for back compatibility for now
            'replaceInfos': bodieslist,
        }
        taskparameters.update(kwargs)
        return self.ExecuteCommand(taskparameters, timeout=timeout)
    
    def GetState(self, timeout=10, usewebapi=None, fireandforget=False, **kwargs):
        """

        Args:
            timeout (float, optional):  (Default: 10)
            usewebapi (bool, optional): If True, send command through Web API. Otherwise, through ZMQ.
            fireandforget (bool, optional):  (Default: False)
        """
        taskparameters = {'command': 'GetState'}
        taskparameters.update(kwargs)
        return self.ExecuteCommand(taskparameters, timeout=timeout, usewebapi=usewebapi, fireandforget=fireandforget)
    
    def EnsureSyncWithRobotBridge(self, syncTimeStampUS, timeout=10, usewebapi=None, fireandforget=False, **kwargs):
        """Ensures that planning has synchronized with robotbridge data that is newer than syncTimeStampUS

        Args:
            syncTimeStampUS: us (linux time) of the timestamp
            timeout (float, optional):  (Default: 10)
            usewebapi (bool, optional): If True, send command through Web API. Otherwise, through ZMQ.
            fireandforget (bool, optional):  (Default: False)
        """
        taskparameters = {'command': 'EnsureSyncWithRobotBridge', 'syncTimeStampUS':syncTimeStampUS}
        taskparameters.update(kwargs)
        return self.ExecuteCommand(taskparameters, timeout=timeout, usewebapi=usewebapi, fireandforget=fireandforget)
    
    def ResetCachedRobotConfigurationState(self, timeout=10, usewebapi=None, fireandforget=False, **kwargs):
        """
        Resets cached robot configuration (position of the robot) in the planning slave received from slave notification. Need to perform every time robot moved not from the task slaves.

        Args:
            timeout (float, optional): (Default: 10)
            usewebapi (bool, optional): If True, send command through Web API. Otherwise, through ZMQ.
            fireandforget (bool, optional):  (Default: False)
        """
        taskparameters = {
            'command': 'ResetCachedRobotConfigurationState',
        }
        taskparameters.update(kwargs)
        return self.ExecuteCommand(taskparameters, timeout=timeout, usewebapi=usewebapi, fireandforget=fireandforget)<|MERGE_RESOLUTION|>--- conflicted
+++ resolved
@@ -753,16 +753,7 @@
     
     def MoveJointsToPositionConfiguration(self, positionConfigurationName=None, positionConfigurationCandidateNames=None, robotname=None, robotspeed=None, robotaccelmult=None, execute=1, startvalues=None, envclearance=None, timeout=10, usewebapi=True, **kwargs):
         """Moves the robot to desired position configuration specified in positionConfigurationName
-
-<<<<<<< HEAD
-        :param positionConfigurationName: (optional) If specified, the name of position configuration to move to. If it does not exist, will raise an error.
-        :param positionConfigurationCandidateNames: (optional) If specified, goes to the first position that is defined for the robot. If no positions exist, returns without moving the robot.
-        :param robotspeed: Value in (0,1] setting the percentage of robot speed to move at
-        :param robotaccelmult: Value in (0,1] setting the percentage of robot acceleration to move at
-        :param envclearance: Environment clearance in millimeters
         
-        :return: dictionary of keys: goalPositionName, goalConfiguration
-=======
         Args:
             positionConfigurationName (str, optional): If specified, the name of position configuration to move to. If it does not exist, will raise an error.
             positionConfigurationCandidateNames (optional): If specified, goes to the first position that is defined for the robot. If no positions exist, returns without moving the robot.
@@ -774,7 +765,9 @@
             envclearance (float, optional): Environment clearance in millimeters
             timeout (float, optional):  (Default: 10)
             usewebapi (bool, optional): If True, send command through Web API. Otherwise, through ZMQ. (Default: True)
->>>>>>> 60ef0ab8
+        
+        Returns:
+            dictionary of keys: goalPositionName, goalConfiguration
         """
         taskparameters = {
             'command': 'MoveJointsToPositionConfiguration',
