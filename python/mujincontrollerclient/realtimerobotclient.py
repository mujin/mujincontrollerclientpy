--- conflicted
+++ resolved
@@ -848,7 +848,6 @@
     #
     # Motor test related.
     #
-<<<<<<< HEAD
 
     def RunMotorControlTuningStepTest(self, jointName, amplitude, timeout=10, usewebapi=False, **kwargs):
         """runs step response test on specified joint and returns result
@@ -875,11 +874,6 @@
 
     def RunMotorControlTuningDecayingChirp(self, jointName, amplitude, freqMax, timeout=120, usewebapi=False, **kwargs):
         """runs low-pass-filtered white noise test on specified joint and returns result
-=======
-    
-    def RunMotorControlTuningFrequencyTest(self, jointName, amplitude, freqMin, freqMax, timeout=10, usewebapi=False, **kwargs):
-        """Runs frequency test on specified joint and returns result
->>>>>>> 9dfb81e1
         """
         taskparameters = {
             'command': 'RunMotorControlTuningDecayingChirp',
@@ -890,13 +884,8 @@
         taskparameters.update(kwargs)
         return self.ExecuteCommand(taskparameters, usewebapi=usewebapi, timeout=timeout)
 
-<<<<<<< HEAD
     def RunMotorControlTuningGaussianImpulse(self, jointName, amplitude, timeout=20, usewebapi=False, **kwargs):
         """runs Gaussian Impulse test on specified joint and returns result
-=======
-    def RunMotorControlTuningStepTest(self, jointName, amplitude, timeout=10, usewebapi=False, **kwargs):
-        """Runs step response test on specified joint and returns result
->>>>>>> 9dfb81e1
         """
         taskparameters = {
             'command': 'RunMotorControlTuningGaussianImpulse',
@@ -906,13 +895,8 @@
         taskparameters.update(kwargs)
         return self.ExecuteCommand(taskparameters, usewebapi=usewebapi, timeout=timeout)
 
-<<<<<<< HEAD
     def RunMotorControlTuningBangBangResponse(self, jointName, amplitude, timeout=60, usewebapi=False, **kwargs):
         """runs bangbang trajectory in acc space or jer space and returns result
-=======
-    def RunMotorControlTuningMaximulLengthSequence(self, jointName, amplitude, timeout=10, usewebapi=False, **kwargs):
-        """Runs maximum length sequence test on specified joint and returns result
->>>>>>> 9dfb81e1
         """
         taskparameters = {
             'command': 'RunMotorControlTuningBangBangResponse',
