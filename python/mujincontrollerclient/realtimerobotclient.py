--- conflicted
+++ resolved
@@ -640,8 +640,7 @@
             'prefixes': prefixes
         }
         taskparameters.update(kwargs)
-<<<<<<< HEAD
-        return self.ExecuteCommand(taskparameters, usewebapi=usewebapi, timeout=timeout)
+        return self.ExecuteCommand(taskparameters, usewebapi=usewebapi, timeout=timeout, fireandforget=fireandforget)
 
     def RestoreSceneInitialState(self, usewebapi=None, timeout=1, **kwargs):
         """restore scene to the state on filesystem
@@ -762,6 +761,3 @@
         """Stop profiling planning 
         """
         return self.ExecuteCommand({ 'command': 'StopProfiling' }, usewebapi=usewebapi, timeout=timeout)
-=======
-        return self.ExecuteCommand(taskparameters, usewebapi=usewebapi, timeout=timeout, fireandforget=fireandforget)
->>>>>>> 1b814bff
