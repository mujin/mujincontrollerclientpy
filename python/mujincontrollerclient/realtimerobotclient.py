# -*- coding: utf-8 -*-
# Copyright (C) 2012-2015 MUJIN Inc

import copy

from . import json
from . import planningclient

import logging
log = logging.getLogger(__name__)


class RealtimeRobotControllerClient(planningclient.PlanningControllerClient):
    """mujin controller client for realtimerobot task
    """
    _robotname = None  # optional name of the robot selected
    _robots = None  # a dict of robot params
    _devices = None  # a dict of device params
    _robotspeed = None  # speed of the robot, e.g. 0.4
    _robotaccelmult = None  # current robot accel mult
    _envclearance = None  # environment clearance in milimeter, e.g. 20
    _toolChangeInfos = None  # a dict of tool change info for robots

    def __init__(self, robotname, robots, devices, robotspeed=None, robotaccelmult=None, envclearance=10.0, toolChangeInfos=None, **kwargs):
        """
        :param robotspeed: speed of the robot, e.g. 0.4
        :param envclearance: environment clearance in milimeter, e.g. 20
        """
        super(RealtimeRobotControllerClient, self).__init__(**kwargs)
        self._robotname = robotname
        self._robots = robots
        self._devices = devices
        self._robotspeed = robotspeed
        self._robotaccelmult = robotaccelmult
        self._envclearance = envclearance
        self._toolChangeInfos = toolChangeInfos

    def GetRobotName(self):
        return self._robotname

    def SetRobotName(self, robotname):
        self._robotname = robotname

    def GetRobots(self):
        return self._robots

    def SetRobots(self, robots):
        self._robots = robots

    def SetRobotConfig(self, robotname, robotconfig):
        self._robots[robotname] = robotconfig

    def GetDevices(self):
        return self._devices

    def SetDevices(self, devices):
        self._devices = devices

    def GetToolChangeInfos(self):
        return self._toolChangeInfos

    def SetToolChangeInfos(self, toolChangeInfos):
        self._toolChangeInfos = toolChangeInfos

    def GetRobotControllerUri(self):
        robots = self._robots or {}
        return robots.get(self._robotname, {}).get('robotControllerUri', '')

    def IsRobotControllerConfigured(self):
        return len(self.GetRobotControllerUri()) > 0

    def IsDeviceIOConfigured(self):
        devices = self.GetDevices() or []
        if len(devices) > 0:
            return any([len(deviceParams.get('params', {}).get('host', '')) > 0 for deviceParams in devices])

        return False

    def SetRobotSpeed(self, robotspeed):
        self._robotspeed = robotspeed

    def SetRobotAccelMult(self, robotaccelmult):
        self._robotaccelmult = robotaccelmult

    def ExecuteCommand(self, taskparameters, robotname=None, devices=None, toolname=None, robots=None, robotspeed=None, robotaccelmult=None, envclearance=None, toolChangeInfos=None, usewebapi=None, timeout=10, fireandforget=False):
        """wrapper to ExecuteCommand with robot info set up in taskparameters

        executes a command on the task.

        :return: a dictionary that contains:
        - robottype: robot type,string
        - currentjointvalues: current joint values, DOF floats
        - elapsedtime: elapsed time in seconds, float
        - numpoints: the number of points, int
        - error: optional error info, dictionary
          - desc: error message, string
          - type: error type, string
          - errorcode: error code, string
        """
        if robotname is None:
            robotname = self._robotname
        if robots is None:
            robots = self._robots
        if devices is None:
            devices = self._devices
        if toolChangeInfos is None:
            toolChangeInfos = self._toolChangeInfos

        # caller wants to use a different tool
        if toolname is not None:
            if robots is not None:
                robots = copy.deepcopy(robots)
                if robotname not in robots:
                    robots[robotname] = {}
                robots[robotname]['toolname'] = toolname
            else:
                # set at the first level
                taskparameters['toolname'] = toolname

        if robots is not None:
            taskparameters['robots'] = robots
        if robots is None or robotname in robots:
            taskparameters['robotname'] = robotname
        if devices is not None:
            taskparameters['devices'] = devices
        if toolChangeInfos is not None:
            taskparameters['toolChangeInfos'] = toolChangeInfos

        # log.debug('robotname = %r, robots = %r, devices = %r', robotname, robots, devices)

        if 'robotspeed' not in taskparameters:
            if robotspeed is None:
                robotspeed = self._robotspeed
            if robotspeed is not None:
                taskparameters['robotspeed'] = robotspeed

        if 'robotaccelmult' not in taskparameters:
            if robotaccelmult is None:
                robotaccelmult = self._robotaccelmult
            if robotaccelmult is not None:
                taskparameters['robotaccelmult'] = robotaccelmult

        if 'envclearance' not in taskparameters or taskparameters['envclearance'] is None:
            if envclearance is None:
                envclearance = self._envclearance
            if envclearance is not None:
                taskparameters['envclearance'] = envclearance

        return super(RealtimeRobotControllerClient, self).ExecuteCommand(taskparameters, usewebapi=usewebapi, timeout=timeout, fireandforget=fireandforget)

    def ExecuteTrajectory(self, trajectoryxml, robotspeed=None, timeout=10, **kwargs):
        """Executes a trajectory on the robot from a serialized Mujin Trajectory XML file.
        """
        taskparameters = {'command': 'ExecuteTrajectory',
                          'trajectory': trajectoryxml,
                          }
        taskparameters.update(kwargs)
        return self.ExecuteCommand(taskparameters, robotspeed=robotspeed, timeout=timeout)

    def GetJointValues(self, timeout=10, **kwargs):
        """gets the current robot joint values
        :return: current joint values in a json dictionary with
        - currentjointvalues: [0,0,0,0,0,0]
        """
        taskparameters = {'command': 'GetJointValues'}
        taskparameters.update(kwargs)
        return self.ExecuteCommand(taskparameters, timeout=timeout)

    def MoveJointStraight(self, deltagoalvalue, jointName, timeout=10, robotspeed=None, **kwargs):
        """moves joint straight
        :param jointName: name of the joint to move
        :param deltagoalvalue: how much to move joint in delta
        """
        taskparameters = {'command': 'MoveJointStraight',
                          'deltagoalvalue': deltagoalvalue,
                          'jointName': jointName,
                          }
        taskparameters.update(kwargs)
        return self.ExecuteCommand(taskparameters, robotspeed=robotspeed, timeout=timeout)

    def MoveToolLinear(self, goaltype, goals, toolname=None, timeout=10, robotspeed=None, **kwargs):
        """moves the tool linear
        :param goaltype: type of the goal, e.g. translationdirection5d
        :param goals: flat list of goals, e.g. two 5d ik goals: [380,450,50,0,0,1, 380,450,50,0,0,-1]
        :param toolname: name of the manipulator, default is self.toolname

        :param maxdeviationangle: how much the tool tip can rotationally deviate from the linear path
        :param plannername:

        :param workspeed: [anglespeed, transspeed] in deg/s and mm/s
        :param workaccel: [angleaccel, transaccel] in deg/s^2 and mm/s^2
        :param worksteplength: discretization for planning MoveHandStraight, in seconds.
        :param workminimumcompletetime: set to trajduration - 0.016s. EMU_MUJIN example requires at least this much
        :param workminimumcompleteratio: in case the duration of the trajectory is now known, can specify in terms of [0,1]. 1 is complete everything
        :param numspeedcandidates: if speed/accel are not specified, the number of candiates to consider
        :param workignorefirstcollisionee: time, necessary in case initial is in collision, has to be multiples of step length?
        :param workignorelastcollisionee: time, necessary in case goal is in collision, has to be multiples of step length?
        :param workignorefirstcollision:

        """
        taskparameters = {'command': 'MoveToolLinear',
                          'goaltype': goaltype,
                          'goals': goals,
                          }
        taskparameters.update(kwargs)
        return self.ExecuteCommand(taskparameters, robotspeed=robotspeed, toolname=toolname, timeout=timeout)

    def MoveToHandPosition(self, goaltype, goals, toolname=None, envclearance=None, closegripper=0, robotspeed=None, robotaccelmult=None, timeout=10, **kwargs):
        """Computes the inverse kinematics and moves the manipulator to any one of the goals specified.
        :param goaltype: type of the goal, e.g. translationdirection5d
        :param goals: flat list of goals, e.g. two 5d ik goals: [380,450,50,0,0,1, 380,450,50,0,0,-1]
        :param toolname: name of the manipulator, default is self.toolname
        :param envclearance: clearance in milimeter, default is self.envclearance
        :param closegripper: whether to close gripper once the goal is reached, default is 0
        """
        taskparameters = {'command': 'MoveToHandPosition',
                          'goaltype': goaltype,
                          'goals': goals,
                          'closegripper': closegripper,
                          }
        taskparameters.update(kwargs)
        return self.ExecuteCommand(taskparameters, robotspeed=robotspeed, robotaccelmult=robotaccelmult, envclearance=envclearance, toolname=toolname, timeout=timeout)

    def UpdateObjects(self, envstate, targetname=None, state=None, unit="mm", timeout=10, **kwargs):
        """updates objects in the scene with the envstate
        :param envstate: a list of dictionaries for each instance object in world frame. quaternion is specified in w,x,y,z order. e.g. [{'name': 'target_0', 'translation_': [1,2,3], 'quat_': [1,0,0,0], 'object_uri':'mujin:/asdfas.mujin.dae'}, {'name': 'target_1', 'translation_': [2,2,3], 'quat_': [1,0,0,0]}]
        :param unit: unit of envstate
        """
        taskparameters = {'command': 'UpdateObjects',
                          'envstate': envstate,
                          'unit': unit,
                          }
        if targetname is not None:
            taskparameters['objectname'] = targetname
            taskparameters['object_uri'] = u'mujin:/%s.mujin.dae' % (targetname)
        taskparameters.update(kwargs)
        if state is not None:
            taskparameters['state'] = json.dumps(state)
        return self.ExecuteCommand(taskparameters, timeout=timeout)

    def Grab(self, targetname, toolname=None, timeout=10, **kwargs):
        """grabs an object with tool
        :param targetname: name of the object
        :param toolname: name of the manipulator, default is self.toolname
        """
        taskparameters = {'command': 'Grab',
                          'targetname': targetname,
                          }
        taskparameters.update(kwargs)
        return self.ExecuteCommand(taskparameters, toolname=toolname, timeout=timeout)

    def Release(self, targetname, timeout=10, **kwargs):
        """releases an object already grabbed
        :param targetname: name of the object
        """
        taskparameters = {'command': 'Release',
                          'targetname': targetname,
                          }
        taskparameters.update(kwargs)
        return self.ExecuteCommand(taskparameters, timeout=timeout)

    def GetGrabbed(self, timeout=10, **kwargs):
        """gets the names of the grabbed objects
        :return: names of the grabbed object in a json dictionary, e.g. {'names': ['target_0']}
        """
        taskparameters = {'command': 'GetGrabbed',
                          }
        taskparameters.update(kwargs)
        return self.ExecuteCommand(taskparameters, timeout=timeout)

    def GetTransform(self, targetname, unit='mm', timeout=10, **kwargs):
        """gets the transform of an object
        :param targetname: name of the object
        :param unit: unit of the result translation
        :return: transform of the object in a json dictionary, e.g. {'translation': [100,200,300], 'rotationmat': [[1,0,0],[0,1,0],[0,0,1]], 'quaternion': [1,0,0,0]}
        """
        taskparameters = {'command': 'GetTransform',
                          'targetname': targetname,
                          'unit': unit,
                          }
        taskparameters.update(kwargs)
        return self.ExecuteCommand(taskparameters, timeout=timeout)

    def SetTransform(self, targetname, translation, unit='mm', rotationmat=None, quaternion=None, timeout=10, **kwargs):
        """sets the transform of an object
        :param targetname: name of the object
        :param translation: list of x,y,z value of the object in milimeter
        :param unit: unit of translation
        :param rotationmat: list specifying the rotation matrix in row major format, e.g. [1,0,0,0,1,0,0,0,1]
        :param quaternion: list specifying the quaternion in w,x,y,z format, e.g. [1,0,0,0]
        """
        taskparameters = {'command': 'SetTransform',
                          'targetname': targetname,
                          'unit': unit,
                          'translation': translation,
                          }
        taskparameters.update(kwargs)
        if rotationmat is not None:
            taskparameters['rotationmat'] = rotationmat
        if quaternion is not None:
            taskparameters['quaternion'] = quaternion
        if rotationmat is None and quaternion is None:
            taskparameters['quaternion'] = [1, 0, 0, 0]
            log.warn('no rotation is specified, using identity quaternion ', taskparameters['quaternion'])
        return self.ExecuteCommand(taskparameters, timeout=timeout)

    def GetOBB(self, targetname, unit='mm', timeout=10, **kwargs):
        """ Get the oriented bounding box of object
        :param targetname: name of the object
        :param unit: unit of the OBB
        :return: OBB of the object
        """
        taskparameters = {'command': 'GetOBB',
                          'targetname': targetname,
                          'unit': unit,
                          }
        taskparameters.update(kwargs)
        return self.ExecuteCommand(taskparameters, timeout=timeout)

    def GetInnerEmptyRegionOBB(self, targetname, linkname=None, unit='mm', timeout=10, **kwargs):
        """ Get the inner empty oriented bounding box of a container
        :param targetname: name of the object
        :param linkname: can target a specific link
        :param unit: unit of the OBB
        :return: OBB of the object
        """
        taskparameters = {'command': 'GetInnerEmptyRegionOBB',
                          'targetname': targetname,
                          'unit': unit,
                          }
        if linkname is not None:
            taskparameters['linkname'] = linkname
        taskparameters.update(kwargs)
        return self.ExecuteCommand(taskparameters, timeout=timeout)

    def GetInstObjectAndSensorInfo(self, instobjectnames=None, sensornames=None, unit='mm', timeout=10, **kwargs):
        """returns information about the inst objects and sensors part of those inst objects
        """
        taskparameters = {'command': 'GetInstObjectAndSensorInfo', 'unit':unit}
        if instobjectnames is not None:
            taskparameters['instobjectnames'] = instobjectnames
        if sensornames is not None:
            taskparameters['sensornames'] = sensornames
        taskparameters.update(kwargs)
        return self.ExecuteCommand(taskparameters, timeout=timeout)
    
    def GetAABB(self, targetname, unit='mm', timeout=10, **kwargs):
        """Gets the axis aligned bounding box of object
        :param targetname: name of the object
        :param unit: unit of the AABB
        :return: AABB of the object, e.g. {'pos': [1000,400,100], 'extents': [100,200,50]}
        """
        taskparameters = {'command': 'GetAABB',
                          'targetname': targetname,
                          'unit': unit,
                          }
        taskparameters.update(kwargs)
        return self.ExecuteCommand(taskparameters, timeout=timeout)

    def RemoveObjectsWithPrefix(self, prefix=None, prefixes=None, objectPrefixesExpectingFromSlaveTrigger=None, timeout=10, usewebapi=None, fireandforget=False, removeRegionNames=None, **kwargs):
        """removes objects with prefix
        """
        taskparameters = {'command': 'RemoveObjectsWithPrefix',
                          }
        taskparameters.update(kwargs)
        if prefix is not None:
            taskparameters['prefix'] = prefix
        if prefixes is not None:
            taskparameters['prefixes'] = prefixes
        if objectPrefixesExpectingFromSlaveTrigger is not None:
            taskparameters['objectPrefixesExpectingFromSlaveTrigger'] = objectPrefixesExpectingFromSlaveTrigger
        if removeRegionNames is not None:
            taskparameters['removeRegionNames'] = removeRegionNames
        return self.ExecuteCommand(taskparameters, timeout=timeout, usewebapi=usewebapi, fireandforget=fireandforget)

    def GetTrajectoryLog(self, timeout=10, **kwargs):
        """Gets the recent trajectories executed on the binpicking server. The internal server keeps trajectories around for 10 minutes before clearing them.

        :param startindex: int, start of the trajectory to get. If negative, will start counting from the end. For example, -1 is the last element, -2 is the second to last element.
        :param num: int, number of trajectories from startindex to return. If 0 will return all the trajectories starting from startindex
        :param includejointvalues: bool, If True will include timedjointvalues, if False will just give back the trajectories. Defautl is False

        :return:

        total: 10
        trajectories: [
        {
        "timestarted": 12345215
        "name": "movingtodest",
        "numpoints": 100,
        "duration": 0.8,
        "timedjointvalues": [0, 0, 0, .....]
        },
        { ... }
        ]

        Where timedjointvalues is a list joint values and the trajectory time. For a 3DOF robot sampled at 0.008s, this is
        [J1, J2, J3, 0, J1, J2, J3, 0.008, J1, J2, J3, 0.016, ...]

        """
        taskparameters = {'command': 'GetTrajectoryLog',
                          }
        taskparameters.update(kwargs)
        return self.ExecuteCommand(taskparameters, timeout=timeout)

    def ChuckGripper(self, robotname=None, timeout=10, usewebapi=None, **kwargs):
        """chucks the manipulator
        :param toolname: name of the manipulator, default is taken from self.robots
        """
        taskparameters = {'command': 'ChuckGripper'}
        taskparameters.update(kwargs)
        return self.ExecuteCommand(taskparameters, robotname=robotname, timeout=timeout, usewebapi=usewebapi)

    def UnchuckGripper(self, robotname=None, timeout=10, usewebapi=None, **kwargs):
        """unchucks the manipulator and releases the target
        :param toolname: name of the manipulator, default is taken from self.robots
        :param targetname: name of the target
        """
        taskparameters = {'command': 'UnchuckGripper'}
        taskparameters.update(kwargs)
        return self.ExecuteCommand(taskparameters, robotname=robotname, timeout=timeout, usewebapi=usewebapi)

    def CalibrateGripper(self, robotname=None, timeout=10, usewebapi=None, fireandforget=False, **kwargs):
        """goes through the gripper calibration procedure
        """
        taskparameters = {'command': 'CalibrateGripper'}
        taskparameters.update(kwargs)
        return self.ExecuteCommand(taskparameters, robotname=robotname, timeout=timeout, usewebapi=usewebapi, fireandforget=fireandforget)

    def StopGripper(self, robotname=None, timeout=10, usewebapi=None, fireandforget=False, **kwargs):
        taskparameters = {'command': 'StopGripper'}
        taskparameters.update(kwargs)
        return self.ExecuteCommand(taskparameters, robotname=robotname, timeout=timeout, usewebapi=usewebapi, fireandforget=fireandforget)

    def MoveGripper(self, grippervalues, robotname=None, timeout=10, usewebapi=None, fireandforget=False, **kwargs):
        """chucks the manipulator
        :param toolname: name of the manipulator, default is taken from self.robots
        """
        taskparameters = {
            'command': 'MoveGripper',
            'grippervalues': grippervalues,
        }
        taskparameters.update(kwargs)
        return self.ExecuteCommand(taskparameters, robotname=robotname, timeout=timeout, usewebapi=usewebapi, fireandforget=fireandforget)

    def ExecuteRobotProgram(self, robotProgramName, robotname=None, timeout=10, usewebapi=None, fireandforget=False, **kwargs):
        """execute a robot specific program by name
        """
        taskparameters = {
            'command': 'ExecuteRobotProgram',
            'robotProgramName': robotProgramName,
        }
        taskparameters.update(kwargs)
        return self.ExecuteCommand(taskparameters, robotname=robotname, timeout=timeout, usewebapi=usewebapi, fireandforget=fireandforget)

    def SaveScene(self, timeout=10, **kwargs):
        """saves the current scene to file
        :param filename: e.g. /tmp/testscene.mujin.dae, if not specified, it will be saved with an auto-generated filename
        :param preserveexternalrefs: If True, any bodies currently that are being externally referenced from the environment will be saved as external references.
        :param externalref: If '*', then will save each of the objects as externally referencing their original filename. Otherwise will force saving specific bodies as external references
        :param saveclone: If 1, will save the scenes for all the cloned environments
        :return: the actual filename the scene is saved to in a json dictionary, e.g. {'filename': '2013-11-01-17-10-00-UTC.dae'}
        """
        taskparameters = {'command': 'SaveScene'}
        taskparameters.update(kwargs)
        return self.ExecuteCommand(taskparameters, timeout=timeout)

    def SaveGripper(self, timeout=10, robotname=None, **kwargs):
        """
        Separate gripper from a robot in a scene and save it.
        :param filename: str. File name to save on the file system. e.g. /tmp/robotgripper/mujin.dae
        :param robotname: str. Name of robot waiting for extracting hand from.
        :param manipname: str. Name of manipulator.
        :param timeout:
        :return:
        """

        taskparameters = {'command': 'SaveGripper'}
        taskparameters.update(kwargs)
        return self.ExecuteCommand(taskparameters, robotname=robotname, timeout=timeout)

    def ResetRobotBridges(self, robots=None, timeout=10, usewebapi=True, **kwargs):
        """resets the robot bridge states
        """
        taskparameters = {
            'command': 'ResetRobotBridges'
        }
        taskparameters.update(kwargs)
        return self.ExecuteCommand(taskparameters, robots=robots, timeout=timeout, usewebapi=usewebapi)

    def MoveJoints(self, jointvalues, jointindices=None, robotname=None, robots=None, robotspeed=None, robotaccelmult=None, execute=1, startvalues=None, envclearance=None, timeout=10, usewebapi=True, **kwargs):
        """moves the robot to desired joint angles specified in jointvalues
        :param jointvalues: list of joint values
        :param jointindices: list of corresponding joint indices, default is range(len(jointvalues))
        :param robotspeed: value in [0,1] of the percentage of robot speed to move at
        :param envclearance: environment clearance in milimeter
        """
        if jointindices is None:
            jointindices = range(len(jointvalues))
            log.warn(u'no jointindices specified, moving joints with default jointindices: %s', jointindices)

        taskparameters = {
            'command': 'MoveJoints',
            'goaljoints': list(jointvalues),
            'jointindices': list(jointindices),
            'execute': execute,
        }
        if envclearance is not None:
            taskparameters['envclearance'] = envclearance

        if startvalues is not None:
            taskparameters['startvalues'] = list(startvalues)

        taskparameters.update(kwargs)
        return self.ExecuteCommand(taskparameters, robotname=robotname, robots=robots, robotspeed=robotspeed, robotaccelmult=robotaccelmult, timeout=timeout, usewebapi=usewebapi)

    def MoveToDropOff(self, dropOffInfo, robotname=None, robots=None, robotspeed=None, robotaccelmult=None, execute=1, startvalues=None, envclearance=None, timeout=10, usewebapi=True, **kwargs):
        """moves the robot to desired joint angles specified in jointvalues
        :param robotspeed: value in [0,1] of the percentage of robot speed to move at
        :param envclearance: environment clearance in milimeter
        """
        taskparameters = {
            'command': 'MoveToDropOff',
            'dropOffInfo': dropOffInfo,
            'execute': execute,
        }
        if envclearance is not None:
            taskparameters['envclearance'] = envclearance
        if startvalues is not None:
            taskparameters['startvalues'] = list(startvalues)

        taskparameters.update(kwargs)
        return self.ExecuteCommand(taskparameters, robotname=robotname, robots=robots, robotspeed=robotspeed, robotaccelmult=robotaccelmult, timeout=timeout, usewebapi=usewebapi)
    
    def GetRobotBridgeIOVariables(self, ioname=None, ionames=None, robotname=None, timeout=10, usewebapi=None, **kwargs):
        """returns the data of the IO in ascii hex as a string

        :param ioname: One IO name to read
        :param ionames: a list of the IO names to read
        """
        taskparameters = {
            'command': 'GetRobotBridgeIOVariables'
        }
        if ioname is not None and len(ioname) > 0:
            taskparameters['ioname'] = ioname
        if ionames is not None and len(ionames) > 0:
            taskparameters['ionames'] = ionames

        taskparameters.update(kwargs)
        return self.ExecuteCommand(taskparameters, robotname=robotname, timeout=timeout, usewebapi=usewebapi)
    
    def SetRobotBridgeIOVariables(self, iovalues, robotname=None, timeout=10, usewebapi=None, **kwargs):
        taskparameters = {
            'command': 'SetRobotBridgeIOVariables',
            'iovalues': list(iovalues)
        }
        taskparameters.update(kwargs)
        return self.ExecuteCommand(taskparameters, robotname=robotname, timeout=timeout, usewebapi=usewebapi)
    
    def SetRobotBridgeIOVariableAsciiHex16(self, ioname, iovalue, robotname=None, timeout=20, usewebapi=None, **kwargs):
        taskparameters = {
            'command': 'SetRobotBridgeIOVariableAsciiHex16',
            'ioname': ioname,
            'iovalue': iovalue,
        }
        taskparameters.update(kwargs)
        return self.ExecuteCommand(taskparameters, robotname=robotname, timeout=timeout, usewebapi=usewebapi)

    def SetRobotBridgeIOVariablesAsciiHex16(self, iovalues, robotname=None, timeout=20, usewebapi=None, **kwargs):
        taskparameters = {
            'command': 'SetRobotBridgeIOVariablesAsciiHex16',
            'iovalues': list(iovalues)
        }
        taskparameters.update(kwargs)
        return self.ExecuteCommand(taskparameters, robotname=robotname, timeout=timeout, usewebapi=usewebapi)    
    
    def GetRobotBridgeIOVariableAsciiHex16(self, ioname=None, ionames=None, robotname=None, timeout=10, usewebapi=None, **kwargs):
        """returns the data of the IO in ascii hex as a string

        :param ioname: One IO name to read
        :param ionames: a list of the IO names to read
        """
        taskparameters = {
            'command': 'GetRobotBridgeIOVariableAsciiHex16'
        }
        if ioname is not None and len(ioname) > 0:
            taskparameters['ioname'] = ioname
        if ionames is not None and len(ionames) > 0:
            taskparameters['ionames'] = ionames

        taskparameters.update(kwargs)
        return self.ExecuteCommand(taskparameters, robotname=robotname, timeout=timeout, usewebapi=usewebapi)

    def ComputeIkParamPosition(self, name, robotname=None, timeout=10, usewebapi=None, **kwargs):
        taskparameters = {
            'command': 'ComputeIkParamPosition',
            'name': name,
        }
        taskparameters.update(kwargs)
        return self.ExecuteCommand(taskparameters, robotname=robotname, timeout=timeout, usewebapi=usewebapi)

    def ComputeIKFromParameters(self, toolname=None, timeout=10, **kwargs):
        """
        :param toolname: tool name, string
        :param limit: number of solutions to return, int
        :param ikparamnames: the ikparameter names, also contains information about the grasp like the preshape
        :param targetname: the target object name that the ikparamnames belong to
        :param freeincvalue: float, the discretization of the free joints of the robot when computing ik.
        :param filteroptionslist: A list of filter option strings can be: CheckEnvCollisions, IgnoreCustomFilters, IgnoreEndEffectorCollisions, IgnoreEndEffectorEnvCollisions, IgnoreEndEffectorSelfCollisions, IgnoreJointLimits, IgnoreSelfCollisions
        :param filteroptions: OpenRAVE IkFilterOptions bitmask. By default this is 1, which means all collisions are checked, int

        :return: A dictionary of:
        - solutions: array of IK solutions (each of which is an array of DOF values), sorted by minimum travel distance and truncated to match the limit
        """
        taskparameters = {'command': 'ComputeIKFromParameters',
                          }
        taskparameters.update(kwargs)
        return self.ExecuteCommand(taskparameters, toolname=toolname, timeout=timeout)

    def ReloadModule(self, timeout=10, **kwargs):
        taskparameters = {'command': 'ReloadModule'}
        taskparameters.update(kwargs)
        return self.ExecuteCommand(taskparameters, timeout=timeout)

    def ShutdownRobotBridge(self, timeout=10, **kwargs):
        taskparameters = {'command': 'ShutdownRobotBridge'}
        taskparameters.update(kwargs)
        return self.ExecuteCommand(taskparameters, timeout=timeout)

    def GetRobotBridgeState(self, timeout=10, **kwargs):
        taskparameters = {'command': 'GetRobotBridgeState'}
        taskparameters.update(kwargs)
        return self.ExecuteCommand(taskparameters, timeout=timeout)

    def ClearRobotBridgeError(self, timeout=10, usewebapi=None, **kwargs):
        taskparameters = {
            'command': 'ClearRobotBridgeError',
        }
        taskparameters.update(kwargs)
        return self.ExecuteCommand(taskparameters, timeout=timeout, usewebapi=usewebapi)

    def SetRobotBridgePause(self, timeout=10, **kwargs):
        taskparameters = {'command': 'SetRobotBridgePause'}
        taskparameters.update(kwargs)
        return self.ExecuteCommand(taskparameters, timeout=timeout)

    def SetRobotBridgeResume(self, timeout=10, **kwargs):
        taskparameters = {'command': 'SetRobotBridgeResume'}
        taskparameters.update(kwargs)
        return self.ExecuteCommand(taskparameters, timeout=timeout)

    #
    # jogging related
    #
    def SetJogModeVelocities(self, jogtype, movejointsigns, robotname=None, toolname=None, robotspeed=None, robotaccelmult=None, canJogInCheckMode=None, usewebapi=False, timeout=1, fireandforget=False, **kwargs):
        """
        :param jogtype: One of 'joints', 'world', 'robot', 'tool'
        :param canJogInCheckMode: if true, then allow jogging even if in check mode. By default it is false.
        """
        taskparameters = {
            'command': 'SetJogModeVelocities',
            'jogtype': jogtype,
            'movejointsigns': movejointsigns,
        }
        if canJogInCheckMode is not None:
            taskparameters['canJogInCheckMode'] = canJogInCheckMode
        taskparameters.update(kwargs)
        return self.ExecuteCommand(taskparameters, robotname=robotname, toolname=toolname, robotspeed=robotspeed, robotaccelmult=robotaccelmult, usewebapi=usewebapi, timeout=timeout, fireandforget=fireandforget)

    def EndJogMode(self, usewebapi=False, timeout=1, fireandforget=False, **kwargs):
        taskparameters = {
            'command': 'EndJogMode',
        }
        taskparameters.update(kwargs)
        return self.ExecuteCommand(taskparameters, usewebapi=usewebapi, timeout=timeout, fireandforget=fireandforget)

    def SetRobotBridgeServoOn(self, servoon, robotname=None, timeout=3, fireandforget=False):
        taskparameters = {
            'command': 'SetRobotBridgeServoOn',
            'isservoon': servoon
        }
        return self.ExecuteCommand(taskparameters, robotname=robotname, timeout=timeout, fireandforget=fireandforget)

    def SetRobotBridgeLockMode(self, islockmode, robotname=None, timeout=3, fireandforget=False):
        taskparameters = {
            'command': 'SetRobotBridgeLockMode',
            'islockmode': islockmode
        }
        return self.ExecuteCommand(taskparameters, robotname=robotname, timeout=timeout, fireandforget=fireandforget)

    def ResetSafetyFault(self, timeout=3, fireandforget=False):
        taskparameters = {
            'command': 'ResetSafetyFault',
        }
        return self.ExecuteCommand(taskparameters, timeout=timeout, fireandforget=fireandforget)

    def SetRobotBridgeControlMode(self, controlMode, timeout=3, fireandforget=False):
        taskparameters = {
            'command': 'SetRobotBridgeControlMode',
            'controlMode': controlMode
        }
        return self.ExecuteCommand(taskparameters, timeout=timeout, fireandforget=fireandforget)

    def GetDynamicObjects(self, usewebapi=False, timeout=1, **kwargs):
        """Get a list of dynamically added objects in the scene, from vision detection and physics simulation.
        """
        taskparameters = {
            'command': 'GetDynamicObjects',
        }
        taskparameters.update(kwargs)
        return self.ExecuteCommand(taskparameters, usewebapi=usewebapi, timeout=timeout)

    def ComputeRobotConfigsForGraspVisualization(self, targetname, graspname, robotname=None, toolname=None, unit='mm', usewebapi=False, timeout=10, **kwargs):
        '''returns robot configs for grasp visualization
        '''
        taskparameters = {
            'command': 'ComputeRobotConfigsForGraspVisualization',
            'targetname': targetname,
            'graspname': graspname
        }
        if unit is not None:
            taskparameters['unit'] = unit
        taskparameters.update(kwargs)
        return self.ExecuteCommand(taskparameters, robotname=robotname, toolname=toolname, usewebapi=usewebapi, timeout=timeout)

    def ResetCacheTemplates(self, usewebapi=False, timeout=1, fireandforget=False, **kwargs):
        """resets any cached templates
        """
        taskparameters = {
            'command': 'ResetCacheTemplates',
        }
        taskparameters.update(kwargs)
        return self.ExecuteCommand(taskparameters, usewebapi=usewebapi, timeout=timeout, fireandforget=fireandforget)

    def SetRobotBridgeExternalIOPublishing(self, enable, usewebapi=False, timeout=1, **kwargs):
        """enables publishing collision data to the robotbridge
        """
        taskparameters = {
            'command': 'SetRobotBridgeExternalIOPublishing',
            'enable': bool(enable)
        }
        taskparameters.update(kwargs)
        return self.ExecuteCommand(taskparameters, usewebapi=usewebapi, timeout=timeout)

    def SetIgnoreObjectsFromUpdateWithPrefix(self, prefixes, usewebapi=False, timeout=1, fireandforget=False, **kwargs):
        """enables publishing collision data to the robotbridge
        """
        taskparameters = {
            'command': 'SetIgnoreObjectsFromUpdateWithPrefix',
            'prefixes': prefixes
        }
        taskparameters.update(kwargs)
        return self.ExecuteCommand(taskparameters, usewebapi=usewebapi, timeout=timeout, fireandforget=fireandforget)

    def RestoreSceneInitialState(self, usewebapi=None, timeout=1, **kwargs):
        """restore scene to the state on filesystem
        """
        taskparameters = {
            'command': 'RestoreSceneInitialState',
        }
        taskparameters.update(kwargs)
        return self.ExecuteCommand(taskparameters, usewebapi=usewebapi, timeout=timeout)

    #
    # Motor test related.
    #

    def RunMotorControlTuningFrequencyTest(self, jointName, amplitude, freqMin, freqMax, timeout=10, usewebapi=False, **kwargs):
        """runs frequency test on specified joint and returns result
        """
        taskparameters = {
            'command': 'RunMotorControlTuningFrequencyTest',
            'jointName': jointName,
            'freqMin': freqMin,
            'freqMax': freqMax,
            'amplitude': amplitude,
        }
        taskparameters.update(kwargs)
        return self.ExecuteCommand(taskparameters, usewebapi=usewebapi, timeout=timeout)

    def RunMotorControlTuningStepTest(self, jointName, amplitude, timeout=10, usewebapi=False, **kwargs):
        """runs step response test on specified joint and returns result
        """
        taskparameters = {
            'command': 'RunMotorControlTuningStepTest',
            'jointName': jointName,
            'amplitude': amplitude,
        }
        taskparameters.update(kwargs)
        log.warn('sending taskparameters=%r', taskparameters)
        return self.ExecuteCommand(taskparameters, usewebapi=usewebapi, timeout=timeout)

    def RunMotorControlTuningMaximulLengthSequence(self, jointName, amplitude, timeout=10, usewebapi=False, **kwargs):
        """runs maximum length sequence test on specified joint and returns result
        """
        taskparameters = {
            'command': 'RunMotorControlTuningMaximulLengthSequence',
            'jointName': jointName,
            'amplitude': amplitude,
        }
        taskparameters.update(kwargs)
        return self.ExecuteCommand(taskparameters, usewebapi=usewebapi, timeout=timeout)

    def RunDynamicsIdentificationTest(self, timeout, usewebapi=False, **kwargs):
        taskparameters = dict()
        taskparameters['command'] = 'RunDynamicsIdentificationTest'
        taskparameters.update(kwargs)
        return self.ExecuteCommand(taskparameters, usewebapi=usewebapi, timeout=timeout)

    def GetTimeToRunDynamicsIdentificationTest(self, usewebapi=False, timeout=10, **kwargs):
        taskparameters = dict()
        taskparameters['command'] = 'GetTimeToRunDynamicsIdentificationTest'
        taskparameters.update(kwargs)
        return self.ExecuteCommand(taskparameters, usewebapi=usewebapi, timeout=timeout)

    def GetInertiaChildJointStartValues(self, usewebapi=False, timeout=10, **kwargs):
        taskparameters = dict()
        taskparameters['command'] = 'GetInertiaChildJointStartValues'
        taskparameters.update(kwargs)
        return self.ExecuteCommand(taskparameters, usewebapi=usewebapi, timeout=timeout)

    def CalculateTestRangeFromCollision(self, usewebapi=False, timeout=10, **kwargs):
        taskparameters = dict()
        taskparameters['command'] = 'CalculateTestRangeFromCollision'
        taskparameters.update(kwargs)
        return self.ExecuteCommand(taskparameters, usewebapi=usewebapi, timeout=timeout)

    # def RunDynamicsIdentificationInertiaTest(self):
    #     # TODO
    #     pass

    # def RunDynamicsIdentificationCenterOfMassTest(self):
    #     # TODO
    #     pass

    def GetMotorControlParameterSchema(self, usewebapi=False, timeout=10, **kwargs):
        """Gets motor control parameter schema
        """
        taskparameters = {
            'command': 'GetMotorControlParameterSchema',
        }
        taskparameters.update(kwargs)
        return self.ExecuteCommand(taskparameters, usewebapi=usewebapi, timeout=timeout)

    def GetMotorControlParameter(self, jointName, parameterName, usewebapi=False, timeout=10, **kwargs):
        """Gets motor control parameters as name-value dict
        """
        taskparameters = {
            'command': 'GetMotorControlParameter',
            'jointName': jointName,
            'parameterName': parameterName,
        }
        taskparameters.update(kwargs)
        return self.ExecuteCommand(taskparameters, usewebapi=usewebapi, timeout=timeout)

    def GetMotorControlParameters(self, usewebapi=False, timeout=10, **kwargs):
        """Gets cached motor control parameters as name-value dict
        """
        taskparameters = {
            'command': 'GetMotorControlParameters',
        }
        taskparameters.update(kwargs)
        return self.ExecuteCommand(taskparameters, usewebapi=usewebapi, timeout=timeout)

    def SetMotorControlParameter(self, jointName, parameterName, parameterValue, timeout=10, usewebapi=False, **kwargs):
        """Sets motor control parameter
        """
        taskparameters = {
            'command': 'SetMotorControlParameter',
            'jointName': jointName,
            'parameterName': parameterName,
            'parameterValue': parameterValue,
        }
        taskparameters.update(kwargs)
        return self.ExecuteCommand(taskparameters, usewebapi=usewebapi, timeout=timeout)

<<<<<<< HEAD
    def IsProfilingRunning(self, timeout=10, usewebapi=False):
        """Queries if profiling is running on planning
        """
        return self.ExecuteCommand({'command': 'IsProfilingRunning'}, usewebapi=usewebapi, timeout=timeout)

    def StartProfiling(self, timeout=10, usewebapi=False, clocktype='cpu'):
        """Start profiling planning
        """
        return self.ExecuteCommand({'command': 'StartProfiling', 'clocktype': clocktype}, usewebapi=usewebapi, timeout=timeout)

    def StopProfiling(self, timeout=10, usewebapi=False):
        """Stop profiling planning
        """
        return self.ExecuteCommand({'command': 'StopProfiling'}, usewebapi=usewebapi, timeout=timeout)
=======
    def CheckBodyCollision(self, bodyname1, bodyname2='', usewebapi=False, timeout=1, fireandforget=False, **kwargs):
        taskparameters = {
            'command': 'CheckBodyCollision',
            'bodyname1': bodyname1,
            'bodyname2': bodyname2,
        }
        taskparameters.update(kwargs)
        return self.ExecuteCommand(taskparameters, usewebapi=usewebapi, timeout=timeout, fireandforget=fireandforget)
>>>>>>> 898e5d8a
<|MERGE_RESOLUTION|>--- conflicted
+++ resolved
@@ -874,7 +874,6 @@
         taskparameters.update(kwargs)
         return self.ExecuteCommand(taskparameters, usewebapi=usewebapi, timeout=timeout)
 
-<<<<<<< HEAD
     def IsProfilingRunning(self, timeout=10, usewebapi=False):
         """Queries if profiling is running on planning
         """
@@ -889,7 +888,7 @@
         """Stop profiling planning
         """
         return self.ExecuteCommand({'command': 'StopProfiling'}, usewebapi=usewebapi, timeout=timeout)
-=======
+    
     def CheckBodyCollision(self, bodyname1, bodyname2='', usewebapi=False, timeout=1, fireandforget=False, **kwargs):
         taskparameters = {
             'command': 'CheckBodyCollision',
@@ -897,5 +896,4 @@
             'bodyname2': bodyname2,
         }
         taskparameters.update(kwargs)
-        return self.ExecuteCommand(taskparameters, usewebapi=usewebapi, timeout=timeout, fireandforget=fireandforget)
->>>>>>> 898e5d8a
+        return self.ExecuteCommand(taskparameters, usewebapi=usewebapi, timeout=timeout, fireandforget=fireandforget)