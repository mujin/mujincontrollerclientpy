--- conflicted
+++ resolved
@@ -904,13 +904,15 @@
         taskparameters.update(kwargs)
         return self.ExecuteCommand(taskparameters, usewebapi=usewebapi, timeout=timeout)
 
-<<<<<<< HEAD
     def CheckBodyCollision(self, bodyname1, bodyname2='', usewebapi=False, timeout=1, fireandforget=False, **kwargs):
         taskparameters = {
             'command': 'CheckBodyCollision',
             'bodyname1': bodyname1,
             'bodyname2': bodyname2,
-=======
+        }
+        taskparameters.update(kwargs)
+        return self.ExecuteCommand(taskparameters, usewebapi=usewebapi, timeout=timeout, fireandforget=fireandforget)
+    
     def IsProfilingRunning(self, timeout=10, usewebapi=False):
         """Queries if profiling is running on planning
         """
@@ -931,7 +933,6 @@
         """
         taskparameters = {
             'command': 'SyncGrabbingTargetState',
->>>>>>> fe996fe6
         }
         taskparameters.update(kwargs)
         return self.ExecuteCommand(taskparameters, usewebapi=usewebapi, timeout=timeout, fireandforget=fireandforget)