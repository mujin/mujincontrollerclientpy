# -*- coding: utf-8 -*-
# Copyright (C) 2013-2015 MUJIN Inc.
# Mujin controller client for bin picking task

<<<<<<< HEAD
# mujin imports
from . import planningclient
from . import ugettext as _
=======
# system imports

# mujin imports
from . import planningclient
>>>>>>> b18064a5

# logging
import logging
log = logging.getLogger(__name__)


class HandEyeCalibrationControllerClient(planningclient.PlanningControllerClient):
    """mujin controller client for hand-eye calibration task
    """
    tasktype = 'handeyecalibration'

    def __init__(self, robot, **kwargs):
        """logs into the mujin controller, initializes hand eye calibration task, and sets up parameters
        :param controllerurl: url of the mujin controller, e.g. http://controller14
        :param controllerusername: username of the mujin controller, e.g. testuser
        :param controllerpassword: password of the mujin controller
        :param scenepk: pk of the bin picking task scene, e.g. irex2013.mujin.dae
        :param usewebapi: whether to use webapi for controller commands
        """
        super(HandEyeCalibrationControllerClient, self).__init__(tasktype=self.tasktype, **kwargs)
        self.robot = robot

    def ComputeCalibrationPoses(self, camerafullname, numsamples, halconpatternparameters, calibboardvisibility, calibboardLinkName=None, calibboardGeomName=None, targetarea="", targetregionname=None, samplingmethod=None, timeout=3000, **kwargs):
        taskparameters = {
            'command': 'ComputeCalibrationPoses',
            'camerafullname': camerafullname,
            'halconpatternparameters': halconpatternparameters,
            'patternvisibility': calibboardvisibility,
            'calibboardLinkName': calibboardLinkName,
            'calibboardGeomName': calibboardGeomName,
            'numsamples': numsamples,
            'targetarea': targetarea,
        }
        if targetregionname is not None:
            taskparameters['targetregionname'] = targetregionname
        if samplingmethod is not None:
            taskparameters['samplingmethod'] = samplingmethod
        taskparameters.update(kwargs)
        if self.robot is not None:
            taskparameters['robot'] = self.robot
        result = self.ExecuteCommand(taskparameters, timeout=timeout, usewebapi=True)
        return result

    def ComputeStereoCalibrationPoses(self, camerafullnames, numsamples, halconpatternparameters, calibboardvisibility, targetarea="", targetregionname=None, samplingmethod=None, calibboardLinkName=None, calibboardGeomName=None, timeout=3000, **kwargs):
        """
        :param calibboardGeomName:
        """
        taskparameters = {
            'command': 'ComputeStereoCalibrationPoses',
            'camerafullnames': camerafullnames,
            'halconpatternparameters': halconpatternparameters,
            'patternvisibility': calibboardvisibility,
            'calibboardLinkName': calibboardLinkName,
            'calibboardGeomName': calibboardGeomName,
            'numsamples': numsamples,
            'targetarea': targetarea,
        }
        if targetregionname is not None:
            taskparameters['targetregionname'] = targetregionname
        if samplingmethod is not None:
            taskparameters['samplingmethod'] = samplingmethod
        taskparameters.update(kwargs)
        if self.robot is not None:
            taskparameters['robot'] = self.robot
        result = self.ExecuteCommand(taskparameters, timeout=timeout, usewebapi=True)
        return result

    def ReloadModule(self, **kwargs):
        return self.ExecuteCommand({
            'command': 'ReloadModule',
            'sceneparams': self.sceneparams,
            'tasktype': self.tasktype,
        }, **kwargs)<|MERGE_RESOLUTION|>--- conflicted
+++ resolved
@@ -2,16 +2,8 @@
 # Copyright (C) 2013-2015 MUJIN Inc.
 # Mujin controller client for bin picking task
 
-<<<<<<< HEAD
 # mujin imports
 from . import planningclient
-from . import ugettext as _
-=======
-# system imports
-
-# mujin imports
-from . import planningclient
->>>>>>> b18064a5
 
 # logging
 import logging
