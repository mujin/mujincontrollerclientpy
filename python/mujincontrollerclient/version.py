--- conflicted
+++ resolved
@@ -1,7 +1,3 @@
-<<<<<<< HEAD
-__version__ = '0.16.2'
-=======
 __version__ = '0.16.5'
->>>>>>> 66e22acd
 
 # Do not forget to update CHANGELOG.md