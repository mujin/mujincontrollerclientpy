--- conflicted
+++ resolved
@@ -1,5 +1 @@
-<<<<<<< HEAD
-__version__ = '0.3.5'
-=======
-__version__ = '0.11.3'
->>>>>>> 7cf6f906
+__version__ = '0.12.0'
