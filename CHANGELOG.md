<<<<<<< HEAD
# 0.16.2 (2022-11-01)

- Add `UploadFiles` to support mult-file upload.
=======
# 0.16.3 (2022-11-07)

- Regenerate graph client.


# 0.16.2 (2022-11-07)

- Regenerate graph client.

>>>>>>> 66e22acd

# 0.16.1 (2022-10-07)

- Remove `ExecuteTrajectory` method, to avoid dangerous usage. Instead, an ITL program (e.g. with `Move`) should be executed to ensure that the trajectory is collision-free.


# 0.16 (2022-10-06)

- Remove `GetInertiaChildJointStartValues`


# 0.15.9 (2022-09-30)

- Regenerate graph client.


# 0.15.8 (2022-08-19)

- Allow controller client user to supply additional headers to be included in http requests.


# 0.15.3 (2022-06-10)

- Removed `mujin_controllerclientpy_registerscene.py` script that is deprecated.
- Add `DeleteConfig` api.


# 0.15.2 (2022-05-10)

- Removed old functions and clients:
    - `itlplanningclient2.py` (`ITLPlanning2ControllerClient`) and `realtimeitlplanningclient.py` (`RealtimeITLPlanningControllerClient`) were removed. Use `realtimeitlplanning3client.py` (`RealtimeITLPlanning3ControllerClient`) instead.
    - `SendCurrentLayoutData` and `ResetCurrentLayoutData` were removed from `BinpickingControllerClient`.
    - `RunSceneTaskAsync` was removed from `PlanningControllerClient`. It is available via `ControllerClientBase`.


# 0.15.1 (2022-04-27)

- Moved `ResetCachedRobotConfigurationState` to realtimerobotclient.<|MERGE_RESOLUTION|>--- conflicted
+++ resolved
@@ -1,8 +1,8 @@
-<<<<<<< HEAD
-# 0.16.2 (2022-11-01)
+# 0.16.5 (2022-11-01)
 
 - Add `UploadFiles` to support mult-file upload.
-=======
+
+
 # 0.16.3 (2022-11-07)
 
 - Regenerate graph client.
@@ -11,8 +11,6 @@
 # 0.16.2 (2022-11-07)
 
 - Regenerate graph client.
-
->>>>>>> 66e22acd
 
 # 0.16.1 (2022-10-07)
 
