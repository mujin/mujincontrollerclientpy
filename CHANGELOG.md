--- conflicted
+++ resolved
@@ -1,13 +1,10 @@
-<<<<<<< HEAD
-# 0.16.0 (2022-10-07)
+# 0.16.1 (2022-10-07)
 
 - Remove `ExecuteTrajectory` method, to avoid dangerous usage. Instead, an ITL program (e.g. with `Move`) should be executed to ensure that the trajectory is collision-free.
 
-=======
 # 0.16 (2022-10-06)
 
 - Remove `GetInertiaChildJointStartValues`
->>>>>>> 375d89d9
 
 # 0.15.9 (2022-09-30)
 
